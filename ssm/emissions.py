--- conflicted
+++ resolved
@@ -5,7 +5,7 @@
 
 from sklearn.decomposition import PCA
 
-from ssm.util import ensure_args_are_lists, \
+from ssm.util import ensure_args_are_lists, ensure_args_not_none, \
     logistic, logit, softplus, inv_softplus
 from ssm.preprocessing import interpolate_data, pca_with_imputation
 
@@ -79,9 +79,109 @@
 
     @property
     def Cs(self):
-<<<<<<< HEAD
-        # See https://pubs.acs.org/doi/pdf/10.1021/acs.jpca.5b02015
-        # for a derivation of the rational Cayley transform.
+        return self._Cs
+
+    @Cs.setter
+    def Cs(self, value):
+        K, N, D = self.K, self.N, self.D
+        assert value.shape == (1, N, D) if self.single_subspace else (K, N, D)
+        self._Cs = value
+
+    @property
+    def params(self):
+        return self.Cs, self.Fs, self.ds
+
+    @params.setter
+    def params(self, value):
+        self.Cs, self.Fs, self.ds = value
+
+    def permute(self, perm):
+        if not self.single_subspace:
+            self.Cs = self.Cs[perm]
+            self.Fs = self.Fs[perm]
+            self.ds = self.ds[perm]
+
+    def _invert(self, data, input, mask, tag):
+        """
+        Approximate invert the linear emission model with the pseudoinverse
+
+        y = Cx + d + noise; C orthogonal.
+        xhat = (C^T C)^{-1} C^T (y-d)
+        """
+        assert self.single_subspace, "Can only invert with a single emission model"
+
+        T = data.shape[0]
+        C, F, d = self.Cs[0], self.Fs[0], self.ds[0]
+        C_pseudoinv = np.linalg.solve(C.T.dot(C), C.T).T
+
+        # Account for the bias
+        bias = input.dot(F.T) + d
+
+        if not np.all(mask):
+            data = interpolate_data(data, mask)
+            # We would like to find the PCA coordinates in the face of missing data
+            # To do so, alternate between running PCA and imputing the missing entries
+            for itr in range(25):
+                mu = (data - bias).dot(C_pseudoinv)
+                data[:, ~mask[0]] = (mu.dot(C.T) + bias)[:, ~mask[0]]
+
+        # Project data to get the mean
+        return (data - bias).dot(C_pseudoinv)
+
+    def forward(self, x, input, tag):
+        return np.matmul(self.Cs[None, ...], x[:, None, :, None])[:, :, :, 0] \
+             + np.matmul(self.Fs[None, ...], input[:, None, :, None])[:, :, :, 0] \
+             + self.ds
+
+    @ensure_args_are_lists
+    def _initialize_with_pca(self, datas, inputs=None, masks=None, tags=None, num_iters=20):
+        Keff = 1 if self.single_subspace else self.K
+
+        # First solve a linear regression for data given input
+        if self.M > 0:
+            from sklearn.linear_model import LinearRegression
+            lr = LinearRegression(fit_intercept=False)
+            lr.fit(np.vstack(inputs), np.vstack(datas))
+            self.Fs = np.tile(lr.coef_[None, :, :], (Keff, 1, 1))
+
+        # Compute residual after accounting for input
+        resids = [data - np.dot(input, self.Fs[0].T) for data, input in zip(datas, inputs)]
+
+        # Run PCA to get a linear embedding of the data
+        pca, xs, ll = pca_with_imputation(self.D, resids, masks, num_iters=num_iters)
+
+        self.Cs = np.tile(pca.components_.T[None, :, :], (Keff, 1, 1))
+        self.ds = np.tile(pca.mean_[None, :], (Keff, 1))
+
+        return pca
+
+
+class _OrthogonalLinearEmissions(_LinearEmissions):
+    """
+    A linear emissions matrix constrained such that the emissions matrix
+    is orthogonal. Use the rational Cayley transform to parameterize
+    the set of orthogonal emission matrices. See
+    https://pubs.acs.org/doi/pdf/10.1021/acs.jpca.5b02015
+    for a derivation of the rational Cayley transform.
+    """
+    def __init__(self, N, K, D, M=0, single_subspace=True):
+        super(_OrthogonalLinearEmissions, self).__init__(N, K, D, M=M, single_subspace=single_subspace)
+
+        # Initialize linear layer
+        assert N > D
+        self._Ms = npr.randn(1, D, D) if single_subspace else npr.randn(K, D, D)
+        self._As = npr.randn(1, N-D, D) if single_subspace else npr.randn(K, N-D, D)
+        self.Fs = npr.randn(1, N, M) if single_subspace else npr.randn(K, N, M)
+        self.ds = npr.randn(1, N) if single_subspace else npr.randn(K, N)
+
+        # Set the emission matrix to be a random orthogonal matrix
+        C0 = npr.randn(1, N, D) if single_subspace else npr.randn(K, N, D)
+        for k in range(C0.shape[0]):
+            C0[k] = np.linalg.svd(C0[k], full_matrices=False)[0]
+        self.Cs = C0
+
+    @property
+    def Cs(self):
         D = self.D
         T = lambda X: np.swapaxes(X, -1, -2)
 
@@ -119,250 +219,6 @@
     @property
     def params(self):
         return self._As, self._Ms, self.Fs, self.ds
-=======
-        return self._Cs
-
-    @Cs.setter
-    def Cs(self, value):
-        K, N, D = self.K, self.N, self.D
-        assert value.shape == (1, N, D) if self.single_subspace else (K, N, D)
-        self._Cs = value
-
-    @property
-    def params(self):
-        return self.Cs, self.Fs, self.ds
->>>>>>> 38078d66
-
-    @params.setter
-    def params(self, value):
-        self.Cs, self.Fs, self.ds = value
-
-    def permute(self, perm):
-        if not self.single_subspace:
-<<<<<<< HEAD
-            self._As = self._As[perm]
-            self._Ms = self._Ms[perm]
-            self.Fs = self.Fs[perm]
-            self.ds = self.ds[perm]
-
-    def _invert(self, data, input, mask, tag):
-        """
-        Approximate invert the linear emission model with the pseudoinverse
-
-        y = Cx + d + noise; C orthogonal.
-        xhat = (C^T C)^{-1} C^T (y-d)
-        """
-        assert self.single_subspace, "Can only invert with a single emission model"
-
-        T = data.shape[0]
-        C, F, d = self.Cs[0], self.Fs[0], self.ds[0]
-        C_pseudoinv = np.linalg.solve(C.T.dot(C), C.T).T
-
-        # Account for the bias
-        bias = input.dot(F.T) + d
-
-        if not np.all(mask):
-            data = interpolate_data(data, mask)
-            # We would like to find the PCA coordinates in the face of missing data
-            # To do so, alternate between running PCA and imputing the missing entries
-            for itr in range(25):
-                q_mu = (data - bias).dot(C_pseudoinv)
-                data[:, ~mask[0]] = (q_mu.dot(C.T) + bias)[:, ~mask[0]]
-
-        # Project data to get the mean
-        return (data - bias).dot(C_pseudoinv)
-
-    def forward(self, x, input, tag):
-        return np.matmul(self.Cs[None, ...], x[:, None, :, None])[:, :, :, 0] \
-             + np.matmul(self.Fs[None, ...], input[:, None, :, None])[:, :, :, 0] \
-             + self.ds
-
-    @ensure_args_are_lists
-    def _initialize_with_pca(self, datas, inputs=None, masks=None, tags=None, num_iters=20, smooth=0):
-        Keff = 1 if self.single_subspace else self.K
-
-        if smooth > 0:
-            # TODO: smooth the data, if requested, with a Gaussian filter
-            pass
-
-        # First solve a linear regression for data given input
-        if self.M > 0:
-            from sklearn.linear_model import LinearRegression
-            lr = LinearRegression(fit_intercept=False)
-            lr.fit(np.vstack(inputs), np.vstack(datas))
-            self.Fs = np.tile(lr.coef_[None, :, :], (Keff, 1, 1))
-
-        # Compute residual after accounting for input
-        resids = [data - np.dot(input, self.Fs[0].T) for data, input in zip(datas, inputs)]
-
-        # Run PCA to get a linear embedding of the data
-        pca, xs = pca_with_imputation(self.D, resids, masks, num_iters=num_iters)
-
-        self.Cs = np.tile(pca.components_.T[None, :, :], (Keff, 1, 1))
-        self.ds = np.tile(pca.mean_[None, :], (Keff, 1))
-
-        return pca
-
-
-# Linear emissions layer w/o the orthogonality constraint
-class _LinearNonOrthEmissions(_Emissions):
-    def __init__(self, N, K, D, M=0, single_subspace=True):
-        super(_LinearNonOrthEmissions, self).__init__(N, K, D, M=M, single_subspace=single_subspace)
-
-        # Initialize linear layer
-        # Use the rational Cayley transform to parameterize an orthogonal emission matrix
-        assert N > D
-        self.Fs = npr.randn(1, N, M) if single_subspace else npr.randn(K, N, M)
-        self.ds = npr.randn(1, N) if single_subspace else npr.randn(K, N)
-
-        # Set the emission matrix to be a random orthogonal matrix
-        C0 = npr.randn(1, N, D) if single_subspace else npr.randn(K, N, D)
-        for k in range(C0.shape[0]):
-            C0[k] = np.linalg.svd(C0[k], full_matrices=False)[0]
-        self.Cs = C0
-
-    @property
-    def params(self):
-        return self.Cs, self.Fs, self.ds
-
-    @params.setter
-    def params(self, value):
-        self.Cs, self.Fs, self.ds = value
-
-    def permute(self, perm):
-        if not self.single_subspace:
-=======
->>>>>>> 38078d66
-            self.Cs = self.Cs[perm]
-            self.Fs = self.Fs[perm]
-            self.ds = self.ds[perm]
-
-    def _invert(self, data, input, mask, tag):
-        """
-        Approximate invert the linear emission model with the pseudoinverse
-
-        y = Cx + d + noise; C orthogonal.
-        xhat = (C^T C)^{-1} C^T (y-d)
-        """
-        assert self.single_subspace, "Can only invert with a single emission model"
-
-        T = data.shape[0]
-        C, F, d = self.Cs[0], self.Fs[0], self.ds[0]
-        C_pseudoinv = np.linalg.solve(C.T.dot(C), C.T).T
-
-        # Account for the bias
-        bias = input.dot(F.T) + d
-
-        if not np.all(mask):
-            data = interpolate_data(data, mask)
-            # We would like to find the PCA coordinates in the face of missing data
-            # To do so, alternate between running PCA and imputing the missing entries
-            for itr in range(25):
-                mu = (data - bias).dot(C_pseudoinv)
-                data[:, ~mask[0]] = (mu.dot(C.T) + bias)[:, ~mask[0]]
-
-        # Project data to get the mean
-        return (data - bias).dot(C_pseudoinv)
-
-    def forward(self, x, input, tag):
-        return np.matmul(self.Cs[None, ...], x[:, None, :, None])[:, :, :, 0] \
-             + np.matmul(self.Fs[None, ...], input[:, None, :, None])[:, :, :, 0] \
-             + self.ds
-
-    @ensure_args_are_lists
-    def _initialize_with_pca(self, datas, inputs=None, masks=None, tags=None, num_iters=20, smooth=0):
-        Keff = 1 if self.single_subspace else self.K
-
-        if smooth > 0:
-            # TODO: smooth the data, if requested, with a Gaussian filter
-            pass
-
-        # First solve a linear regression for data given input
-        if self.M > 0:
-            from sklearn.linear_model import LinearRegression
-            lr = LinearRegression(fit_intercept=False)
-            lr.fit(np.vstack(inputs), np.vstack(datas))
-            self.Fs = np.tile(lr.coef_[None, :, :], (Keff, 1, 1))
-
-        # Compute residual after accounting for input
-        resids = [data - np.dot(input, self.Fs[0].T) for data, input in zip(datas, inputs)]
-
-        # Run PCA to get a linear embedding of the data
-<<<<<<< HEAD
-        pca, xs = pca_with_imputation(self.D, resids, masks, num_iters=num_iters)
-=======
-        pca, xs, ll = pca_with_imputation(self.D, resids, masks, num_iters=num_iters)
->>>>>>> 38078d66
-
-        self.Cs = np.tile(pca.components_.T[None, :, :], (Keff, 1, 1))
-        self.ds = np.tile(pca.mean_[None, :], (Keff, 1))
-
-        return pca
-
-
-class _OrthogonalLinearEmissions(_LinearEmissions):
-    """
-    A linear emissions matrix constrained such that the emissions matrix
-    is orthogonal. Use the rational Cayley transform to parameterize
-    the set of orthogonal emission matrices. See
-    https://pubs.acs.org/doi/pdf/10.1021/acs.jpca.5b02015
-    for a derivation of the rational Cayley transform.
-    """
-    def __init__(self, N, K, D, M=0, single_subspace=True):
-        super(_OrthogonalLinearEmissions, self).__init__(N, K, D, M=M, single_subspace=single_subspace)
-
-        # Initialize linear layer
-        assert N > D
-        self._Ms = npr.randn(1, D, D) if single_subspace else npr.randn(K, D, D)
-        self._As = npr.randn(1, N-D, D) if single_subspace else npr.randn(K, N-D, D)
-        self.Fs = npr.randn(1, N, M) if single_subspace else npr.randn(K, N, M)
-        self.ds = npr.randn(1, N) if single_subspace else npr.randn(K, N)
-
-        # Set the emission matrix to be a random orthogonal matrix
-        C0 = npr.randn(1, N, D) if single_subspace else npr.randn(K, N, D)
-        for k in range(C0.shape[0]):
-            C0[k] = np.linalg.svd(C0[k], full_matrices=False)[0]
-        self.Cs = C0
-
-    @property
-    def Cs(self):
-        D = self.D
-        T = lambda X: np.swapaxes(X, -1, -2)
-
-        Bs = 0.5 * (self._Ms - T(self._Ms))    # Bs is skew symmetric
-        Fs = np.matmul(T(self._As), self._As) - Bs
-        trm1 = np.concatenate((np.eye(D) - Fs, 2 * self._As), axis=1)
-        trm2 = np.eye(D) + Fs
-        Cs = T(np.linalg.solve(T(trm2), T(trm1)))
-        assert np.allclose(
-            np.matmul(T(Cs), Cs),
-            np.tile(np.eye(D)[None, :, :], (Cs.shape[0], 1, 1))
-            )
-        return Cs
-
-    @Cs.setter
-    def Cs(self, value):
-        N, D = self.N, self.D
-        T = lambda X: np.swapaxes(X, -1, -2)
-
-        # Make sure value is the right shape and orthogonal
-        Keff = 1 if self.single_subspace else self.K
-        assert value.shape == (Keff, N, D)
-        assert np.allclose(
-            np.matmul(T(value), value),
-            np.tile(np.eye(D)[None, :, :], (Keff, 1, 1))
-            )
-
-        Q1s, Q2s = value[:, :D, :], value[:, D:, :]
-        Fs = T(np.linalg.solve(T(np.eye(D) + Q1s), T(np.eye(D) - Q1s)))
-        # Bs = 0.5 * (T(Fs) - Fs) = 0.5 * (self._Ms - T(self._Ms)) -> _Ms = T(Fs)
-        self._Ms = T(Fs)
-        self._As = 0.5 * np.matmul(Q2s, np.eye(D) + Fs)
-        assert np.allclose(self.Cs, value)
-
-    @property
-    def params(self):
-        return self._As, self._Ms, self.Fs, self.ds
 
     @params.setter
     def params(self, value):
@@ -394,16 +250,22 @@
 
 # Allow general nonlinear emission models with neural networks
 class _NeuralNetworkEmissions(_Emissions):
-    def __init__(self, N, K, D, M=0, hidden_layer_sizes=(50,), single_subspace=True):
+    def __init__(self, N, K, D, M=0, hidden_layer_sizes=(50,),
+                 l2_penalty=0, single_subspace=True):
+
         assert single_subspace, "_NeuralNetworkEmissions only supports `single_subspace=True`"
         super(_NeuralNetworkEmissions, self).__init__(N, K, D, M=M, single_subspace=True)
 
         # Initialize the neural network weights
         assert N > D
         layer_sizes = (D + M,) + hidden_layer_sizes + (N,)
-        self.weights = [npr.randn(m, n)*np.sqrt(1./m) for m, n in zip(layer_sizes[:-1], layer_sizes[1:])] #added division by sqrt(m)
+
+        # Initialize the weights proportional to inverse sqrt of layer size
+        self.weights = [npr.randn(m, n) * np.sqrt(1. / m) for m, n in zip(layer_sizes[:-1], layer_sizes[1:])]
         self.biases = [npr.randn(n) for n in layer_sizes[1:]]
-        # self.biases = [np.zeros(n) for n in layer_sizes[1:]]
+
+        # L2 regularization on the weights
+        self.l2_penalty = l2_penalty
 
     @property
     def params(self):
@@ -419,16 +281,11 @@
     def forward(self, x, input, tag):
         inputs = np.column_stack((x, input))
         for W, b in zip(self.weights, self.biases):
-            # print(W.shape)
             outputs = np.dot(inputs, W) + b
             inputs = np.tanh(outputs)
         return outputs[:, None, :]
 
-<<<<<<< HEAD
-    def _invert(self, data, input, mask, tag):
-=======
     def _invert(self, data, input=None, mask=None, tag=None):
->>>>>>> 38078d66
         """
         Inverse is... who knows!
         """
@@ -437,13 +294,8 @@
         return npr.randn(data.shape[0], self.D)
 
     def log_prior(self):
-        alpha=10
-        ssq_w=[np.sum(i**2) for i in self.weights]
-        # ssq_b=[np.sum(i**2) for i in self.biases]
-        return -np.sum(alpha*ssq_w)
-        # print(self.weights)
-        # print(np.array(self.weights)**2)
-        # return 1#-alpha*np.sum(np.sum(np.array(self.weights)**2))-alpha*np.sum(np.sum(np.array(self.biases)**2))
+        ssq_w = [np.sum(i**2) for i in self.weights]
+        return -np.sum(self.l2_penalty * ssq_w)
 
 
 # Observation models for SLDS
@@ -454,11 +306,7 @@
 
     @property
     def params(self):
-<<<<<<< HEAD
-        return tuple(super(_GaussianEmissionsMixin, self).params) + (self.inv_etas,)
-=======
         return super(_GaussianEmissionsMixin, self).params + (self.inv_etas,)
->>>>>>> 38078d66
 
     @params.setter
     def params(self, value):
@@ -494,8 +342,6 @@
 
 class GaussianEmissions(_GaussianEmissionsMixin, _LinearEmissions):
 
-<<<<<<< HEAD
-=======
     @ensure_args_are_lists
     def initialize(self, datas, inputs=None, masks=None, tags=None):
         # datas = [interpolate_data(data, mask) for data, mask in zip(datas, masks)]
@@ -506,7 +352,6 @@
 
 class GaussianOrthogonalEmissions(_GaussianEmissionsMixin, _OrthogonalLinearEmissions):
 
->>>>>>> 38078d66
     @ensure_args_are_lists
     def initialize(self, datas, inputs=None, masks=None, tags=None):
         datas = [interpolate_data(data, mask) for data, mask in zip(datas, masks)]
@@ -552,10 +397,7 @@
             gammaln((nus + N) / 2.0) - gammaln(nus / 2.0) - N / 2.0 * np.log(nus) \
             -N / 2.0 * np.log(np.pi) - 0.5 * np.sum(np.log(etas), axis=1)
 
-<<<<<<< HEAD
     @ensure_args_not_none
-=======
->>>>>>> 38078d66
     def invert(self, data, input=None, mask=None, tag=None):
         return self._invert(data, input=input, mask=mask, tag=tag)
 
@@ -619,10 +461,7 @@
         lls = data[:, None, :] * np.log(ps) + (1 - data[:, None, :]) * np.log(1 - ps)
         return np.sum(lls * mask[:, None, :], axis=2)
 
-<<<<<<< HEAD
     @ensure_args_not_none
-=======
->>>>>>> 38078d66
     def invert(self, data, input=None, mask=None, tag=None):
         yhat = self.link(np.clip(data, .1, .9))
         return self._invert(yhat, input=input, mask=mask, tag=tag)
@@ -685,10 +524,7 @@
         lls = -gammaln(data[:,None,:] + 1) -lambdas + data[:,None,:] * np.log(lambdas)
         return np.sum(lls * mask[:, None, :], axis=2)
 
-<<<<<<< HEAD
     @ensure_args_not_none
-=======
->>>>>>> 38078d66
     def invert(self, data, input=None, mask=None, tag=None):
         yhat = self.link(np.clip(data, .1, np.inf))
         return self._invert(yhat, input=input, mask=mask, tag=tag)
@@ -823,8 +659,4 @@
 
 
 class AutoRegressiveNeuralNetworkEmissions(_AutoRegressiveEmissionsMixin, _NeuralNetworkEmissions):
-<<<<<<< HEAD
-    pass
-=======
-    pass
->>>>>>> 38078d66
+    pass