--- conflicted
+++ resolved
@@ -123,17 +123,7 @@
             # Sample the first state from the initial distribution
             pi0 = np.exp(self.init_state_distn.log_initial_state_distn(data, input, mask, tag))
             z[0] = npr.choice(self.K, p=pi0)
-<<<<<<< HEAD
-            data[0] = self.observations.sample_x(z[0], data[:0], with_noise=with_noise)
-
-        else:
-            zhist, xhist = prefix
-            pad = len(zhist)
-            assert zhist.dtype == int and zhist.min() >= 0 and zhist.max() < K
-            assert xhist.shape == (pad, D)
-=======
             data[0] = self.observations.sample_x(z[0], data[:0], input=input[0], with_noise=with_noise)
->>>>>>> 38078d66
 
             # We only need to sample T-1 datapoints now
             T = T - 1
@@ -257,12 +247,6 @@
             obj = self.log_probability(datas, inputs, masks, tags)
             return -obj / T
 
-<<<<<<< HEAD
-        # Initialize the parameters
-        params = self.params
-
-=======
->>>>>>> 38078d66
         # Set up the progress bar
         lls = [-_objective(self.params, 0) * T]
         pbar = trange(num_iters)
@@ -320,12 +304,6 @@
 
             return -obj / T
 
-<<<<<<< HEAD
-        # Initialize the parameters
-        params = self.params
-
-=======
->>>>>>> 38078d66
         # Set up the progress bar
         lls = [-_objective(self.params, 0) * T]
         pbar = trange(num_epochs * M)
@@ -361,12 +339,8 @@
         for itr in pbar:
             # E step: compute expected latent states with current parameters
             expectations = [self.expected_states(data, input, mask, tag)
-<<<<<<< HEAD
-                            for data, input, mask, tag in zip(datas, inputs, masks, tags)]
-=======
                             for data, input, mask, tag,
                             in zip(datas, inputs, masks, tags)]
->>>>>>> 38078d66
 
             # M step: maximize expected log joint wrt parameters
             self.init_state_distn.m_step(expectations, datas, inputs, masks, tags, **init_state_mstep_kwargs)
@@ -414,8 +388,6 @@
     super+sub states ((1,1), ..., (1,r_1), ..., (K,1), ..., (K,r_K)).
     Here, r_k denotes the number of sub-states of state k.
     """
-<<<<<<< HEAD
-=======
     @property
     def state_map(self):
         return self.transitions.state_map
@@ -645,7 +617,6 @@
 
 class BaseSwitchingLDS(object):
     """
->>>>>>> 38078d66
     Switching linear dynamical system fit with
     stochastic variational inference on the marginal model,
     integrating out the discrete states.
@@ -683,21 +654,13 @@
 
         # Now run a few iterations of EM on a ARHMM with the variational mean
         print("Initializing with an ARHMM using {} steps of EM.".format(num_em_iters))
-<<<<<<< HEAD
-        arhmm = _HMM(self.K, self.D, self.M,
-=======
         arhmm = BaseHMM(self.K, self.D, self.M,
->>>>>>> 38078d66
                      copy.deepcopy(self.init_state_distn),
                      copy.deepcopy(self.transitions),
                      copy.deepcopy(self.dynamics))
 
         arhmm.fit(xs, inputs=inputs, masks=xmasks, tags=tags,
-<<<<<<< HEAD
-                  method="em", num_em_iters=num_em_iters, num_iters=10)
-=======
                   method="em", num_em_iters=num_em_iters)
->>>>>>> 38078d66
 
         self.init_state_distn = copy.deepcopy(arhmm.init_state_distn)
         self.transitions = copy.deepcopy(arhmm.transitions)
@@ -723,15 +686,11 @@
                self.emissions.log_prior()
 
     def sample(self, T, input=None, tag=None, prefix=None, with_noise=True):
-<<<<<<< HEAD
-        N, K, D = self.N, self.K, self.D
-=======
         K = self.K
         D = (self.D,) if isinstance(self.D, int) else self.D
         M = (self.M,) if isinstance(self.M, int) else self.M
         assert isinstance(D, tuple)
         assert isinstance(M, tuple)
->>>>>>> 38078d66
 
         # If prefix is given, pad the output with it
         if prefix is None:
@@ -755,15 +714,9 @@
             assert yhist.shape == (pad, N)
 
             z = np.concatenate((zhist, np.zeros(T, dtype=int)))
-<<<<<<< HEAD
-            x = np.concatenate((xhist, np.zeros((T, D))))
-            input = np.zeros((T+pad, self.M)) if input is None else input
-            xmask = np.ones((T+pad, D), dtype=bool)
-=======
             x = np.concatenate((xhist, np.zeros((T,) + D)))
             input = np.zeros((T+pad,) + M) if input is None else input
             xmask = np.ones((T+pad,) + D, dtype=bool)
->>>>>>> 38078d66
 
         # Sample z and x
         for t in range(pad, T+pad):
@@ -1120,11 +1073,7 @@
         from ssm.transitions import StationaryTransitions
         init_state_distn = InitialStateDistribution(1, D, M)
         transitions = StationaryTransitions(1, D, M)
-<<<<<<< HEAD
-        super(_LDS, self).__init__(N, 1, D, M, init_state_distn, transitions, dynamics, emissions)
-=======
         super(BaseLDS, self).__init__(N, 1, D, M, init_state_distn, transitions, dynamics, emissions)
->>>>>>> 38078d66
 
     @ensure_slds_args_not_none
     def expected_states(self, variational_mean, data, input=None, mask=None, tag=None):
