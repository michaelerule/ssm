--- conflicted
+++ resolved
@@ -44,19 +44,11 @@
         raise NotImplementedError
 
     def m_step(self, expectations, datas, inputs, masks, tags,
-<<<<<<< HEAD
-               optimizer="adam", **kwargs):
+               optimizer="bfgs", **kwargs):
         """
         If M-step cannot be done in closed form for the transitions, default to SGD.
         """
-        optimizer = dict(sgd=sgd, adam=adam)[optimizer]
-=======
-               optimizer="bfgs", **kwargs):
-        """
-        If M-step cannot be done in closed form for the transitions, default to SGD.
-        """
         optimizer = dict(adam=adam, bfgs=bfgs, rmsprop=rmsprop, sgd=sgd)[optimizer]
->>>>>>> 38078d66
 
         # expected log joint
         def _expected_log_joint(expectations):
@@ -88,11 +80,7 @@
 
     @property
     def params(self):
-<<<<<<< HEAD
-        return self.mus, self.inv_sigmas
-=======
         return self.mus, self._sqrt_Sigmas
->>>>>>> 38078d66
 
     @params.setter
     def params(self, value):
@@ -100,9 +88,6 @@
 
     def permute(self, perm):
         self.mus = self.mus[perm]
-<<<<<<< HEAD
-        self.inv_sigmas = self.inv_sigmas[perm]
-=======
         self._sqrt_Sigmas = self._sqrt_Sigmas[perm]
 
     @property
@@ -187,7 +172,6 @@
     def permute(self, perm):
         self.mus = self.mus[perm]
         self._log_sigmasq = self._log_sigmasq[perm]
->>>>>>> 38078d66
 
     @ensure_args_are_lists
     def initialize(self, datas, inputs=None, masks=None, tags=None):
@@ -198,22 +182,12 @@
         self.mus = km.cluster_centers_
         sigmas = np.array([np.var(data[km.labels_ == k], axis=0)
                            for k in range(self.K)])
-<<<<<<< HEAD
-        self.inv_sigmas = np.log(sigmas + 1e-16)
-=======
         self._log_sigmasq = np.log(sigmas + 1e-16)
->>>>>>> 38078d66
 
     def log_likelihoods(self, data, input, mask, tag):
         mus, sigmas = self.mus, np.exp(self._log_sigmasq) + 1e-16
         mask = np.ones_like(data, dtype=bool) if mask is None else mask
-<<<<<<< HEAD
-        return -0.5 * np.sum(
-            (np.log(2 * np.pi * sigmas) + (data[:, None, :] - mus)**2 / sigmas)
-            * mask[:, None, :], axis=2)
-=======
         return stats.diagonal_gaussian_logpdf(data[:, None, :], mus, sigmas, mask=mask[:, None, :])
->>>>>>> 38078d66
 
     def sample_x(self, z, xhist, input=None, tag=None, with_noise=True):
         D, mus = self.D, self.mus
@@ -254,11 +228,7 @@
 
     @property
     def params(self):
-<<<<<<< HEAD
-        return self.mus, self.inv_sigmas, self.inv_nus
-=======
         return self.mus, self._log_sigmasq, self._log_nus
->>>>>>> 38078d66
 
     @params.setter
     def params(self, value):
@@ -266,13 +236,8 @@
 
     def permute(self, perm):
         self.mus = self.mus[perm]
-<<<<<<< HEAD
-        self.inv_sigmas = self.inv_sigmas[perm]
-        self.inv_nus = self.inv_nus[perm]
-=======
         self._log_sigmasq = self._log_sigmasq[perm]
         self._log_nus = self._log_nus[perm]
->>>>>>> 38078d66
 
     @ensure_args_are_lists
     def initialize(self, datas, inputs=None, masks=None, tags=None):
@@ -281,20 +246,9 @@
         data = np.concatenate(datas)
         km = KMeans(self.K).fit(data)
         self.mus = km.cluster_centers_
-<<<<<<< HEAD
-        sigmas = np.array([np.var(data[km.labels_ == k], axis=0)
-                           for k in range(self.K)])
-        self.inv_sigmas = np.log(sigmas + 1e-16)
-        self.inv_nus = np.log(4) * np.ones(self.K)
-
-    def log_likelihoods(self, data, input, mask, tag):
-        D, mus, sigmas, nus = self.D, self.mus, np.exp(self.inv_sigmas), np.exp(self.inv_nus)
-        # mask = np.ones_like(data, dtype=bool) if mask is None else mask
-=======
         sigmas = np.array([np.var(data[km.labels_ == k], axis=0) for k in range(self.K)])
         self._log_sigmasq = np.log(sigmas + 1e-16)
         self._log_nus = np.log(4) * np.ones((self.K, self.D))
->>>>>>> 38078d66
 
     def log_likelihoods(self, data, input, mask, tag):
         D, mus, sigmas, nus = self.D, self.mus, self.sigmasq, self.nus
@@ -487,16 +441,6 @@
         E_logtaus = np.zeros(K)
         weights = np.zeros(K)
         for y, (Ez, _, _) in zip(datas, expectations):
-<<<<<<< HEAD
-            # nu: (K,)  mus: (K, D)  sigmas: (K, D)  y: (T, D)  -> alpha/beta: (T, K, D)
-            nus = np.exp(self.inv_nus[:, None])
-            alpha = nus/2 + 1/2
-            beta = nus/2 + 1/2 * (y[:, None, :] - self.mus)**2 / np.exp(self.inv_sigmas)
-
-            E_taus += np.sum(Ez[:, :, None] * alpha / beta, axis=(0, 2))
-            E_logtaus += np.sum(Ez[:, :, None] * (digamma(alpha) - np.log(beta)), axis=(0, 2))
-            weights += np.sum(Ez, axis=0) * D
-=======
             # nu: (K,)  mus: (K, D)  Sigmas: (K, D, D)  y: (T, D)  -> alpha/beta: (T, K)
             alpha = self.nus/2 + D/2
             beta = self.nus/2 + 1/2 * stats.batch_mahalanobis(self._sqrt_Sigmas, y[:, None, :] - self.mus)
@@ -504,7 +448,6 @@
             E_taus += np.sum(Ez * (alpha / beta), axis=0)
             E_logtaus += np.sum(Ez * (digamma(alpha) - np.log(beta)), axis=0)
             weights += np.sum(Ez, axis=0)
->>>>>>> 38078d66
 
         E_taus /= weights
         E_logtaus /= weights
@@ -677,22 +620,6 @@
         raise NotImplementedError
 
 
-<<<<<<< HEAD
-class AutoRegressiveObservations(_Observations):
-    def __init__(self, K, D, M=0, lags=1,reg_type="none",reg_coef=0,D_vec=0,W_inv=0,W=0):
-        super(AutoRegressiveObservations, self).__init__(K, D, M)
-
-        #Regularization parameters of dynamics
-        self.reg_type=reg_type
-        self.reg_coef=reg_coef
-        self.D_vec=D_vec
-        self.W_inv=W_inv
-        self.W=W
-
-        # Distribution over initial point
-        self.mu_init = np.zeros(D)
-        self.inv_sigma_init = np.zeros(D)
-=======
 class _AutoRegressiveObservationsBase(_Observations):
     """
     Base class for autoregressive observations of the form,
@@ -707,17 +634,10 @@
 
         # Distribution over initial point
         self.mu_init = np.zeros((K, D))
->>>>>>> 38078d66
 
         # AR parameters
         assert lags > 0
         self.lags = lags
-<<<<<<< HEAD
-        self.As = .95 * np.array([
-                np.column_stack([random_rotation(D), np.zeros((D, (lags-1) * D))])
-            for _ in range(K)])
-=======
->>>>>>> 38078d66
         self.bs = npr.randn(K, D)
         self.Vs = npr.randn(K, D, M)
 
@@ -734,19 +654,11 @@
 
     @property
     def params(self):
-<<<<<<< HEAD
-        return self.As, self.bs, self.Vs, self.inv_sigmas
-
-    @params.setter
-    def params(self, value):
-        self.As, self.bs, self.Vs, self.inv_sigmas = value
-=======
         return self.As, self.bs, self.Vs
 
     @params.setter
     def params(self, value):
         self.As, self.bs, self.Vs = value
->>>>>>> 38078d66
 
     def permute(self, perm):
         self.mu_init = self.mu_init[perm]
@@ -754,35 +666,6 @@
         self.bs = self.bs[perm]
         self.Vs = self.Vs[perm]
 
-<<<<<<< HEAD
-    def initialize(self, datas, inputs=None, masks=None, tags=None):
-        # Initialize with linear regressions
-        from sklearn.linear_model import LinearRegression
-        data = np.concatenate(datas)
-        input = np.concatenate(inputs)
-        T = data.shape[0]
-
-        for k in range(self.K):
-            ts = npr.choice(T-self.lags, replace=False, size=(T-self.lags)//self.K)
-            x = np.column_stack([data[ts + l] for l in range(self.lags)] + [input[ts]])
-            y = data[ts+self.lags]
-            lr = LinearRegression().fit(x, y)
-            # print(x.shape)
-            # lr2 = LinearRegression().fit(x[:,:6], y[:,:6]) #new
-            # lr3 = LinearRegression().fit(x[:,6:], y[:,6:])#new
-            # self.As[k] = np.zeros([self.D,self.D])
-            # self.As[k][:6,:6]=lr2.coef_
-            # self.As[k][6:,6:]=lr3.coef_
-            self.As[k] = lr.coef_[:, :self.D * self.lags]
-            self.Vs[k] = lr.coef_[:, self.D * self.lags:]
-            self.bs[k] = lr.intercept_
-
-            resid = y - lr.predict(x)
-            sigmas = np.var(resid, axis=0)
-            self.inv_sigmas[k] = np.log(sigmas + 1e-16)
-
-=======
->>>>>>> 38078d66
     def _compute_mus(self, data, input, mask, tag):
         assert np.all(mask), "ARHMM cannot handle missing data"
         T, D = data.shape
@@ -793,14 +676,9 @@
 
         # Lagged data
         for l in range(self.lags):
-<<<<<<< HEAD
-            mus = mus + np.matmul(As[None, :, :, l*D:(l+1)*D],
-                                  data[self.lags-l-1:-l-1, None, :, None])[:, :, :, 0]
-=======
             Als = As[None, :, :, l*D:(l+1)*D]
             lagged_data = data[self.lags-l-1:-l-1, None, :, None]
             mus = mus + np.matmul(Als, lagged_data)[:, :, :, 0]
->>>>>>> 38078d66
 
         # Bias
         mus = mus + bs
@@ -811,17 +689,6 @@
         assert mus.shape == (T, self.K, D)
         return mus
 
-<<<<<<< HEAD
-    def _compute_sigmas(self, data, input, mask, tag):
-        T, D = data.shape
-        inv_sigmas = self.inv_sigmas
-
-        sigma_init = np.exp(self.inv_sigma_init) * np.ones((self.lags, self.K, self.D))
-        sigma_ar = np.repeat(np.exp(inv_sigmas)[None, :, :], T-self.lags, axis=0)
-        sigmas = np.concatenate((sigma_init, sigma_ar))
-        assert sigmas.shape == (T, self.K, D)
-        return sigmas
-=======
     def smooth(self, expectations, data, input, tag):
         """
         Compute the mean observation under the posterior distribution
@@ -831,7 +698,6 @@
         mask = np.ones((T, self.D), dtype=bool)
         mus = self._compute_mus(data, input, mask, tag)
         return (expectations[:, :, None] * mus).sum(1)
->>>>>>> 38078d66
 
 
 class AutoRegressiveObservations(_AutoRegressiveObservationsBase):
@@ -844,10 +710,8 @@
 
     The parameters are fit via maximum likelihood estimation.
     """
-    def __init__(self, K, D, M=0, lags=1,
-                 l2_penalty_A=1e-8,
-                 l2_penalty_b=1e-8,
-                 l2_penalty_V=1e-8):
+    def __init__(self, K, D, M=0, lags=1, regularization_params=None):
+
         super(AutoRegressiveObservations, self).\
             __init__(K, D, M, lags=lags)
 
@@ -860,10 +724,20 @@
         self._sqrt_Sigmas = npr.randn(K, D, D)
 
         # Regularization penalties on A, b, and V
-        self.l2_penalty_A = l2_penalty_A
-        self.l2_penalty_b = l2_penalty_b
-        self.l2_penalty_V = l2_penalty_V
-
+        if regularization_params is None:
+            self.regularization_params = dict(type="l2", lambda_A=1e-8, lambda_V=1e-8)
+
+        elif isinstance(regularization_params, dict):
+            # TODO: Validate the dictionary key/value pairs
+            reg_type = regularization_params["type"]
+            if reg_type.lower() == "l1" or reg_type.lower() == "l2":
+                prms = dict(lambda_A=0, lambda_V=0)
+                prms.update(regularization_params)
+
+            self.regularization_params = prms
+
+        else:
+            raise Exception("regularization_params must be a None or a dictionary.")
 
     @property
     def Sigmas_init(self):
@@ -924,34 +798,71 @@
         # Set the variances all at once to use the setter
         self.Sigmas = np.array(Sigmas)
 
+    def log_prior(self):
+        if self.regularization_params is None:
+            return 0
+
+        As, Vs, K, D = self.As, self.Vs, self.K, self.D
+        regularization_params = self.regularization_params
+        reg_type = regularization_params["type"]
+
+        if reg_type.lower() =='l1':
+            lambda_A = regularization_params["lambda_A"]
+            return lambda_A * np.sum(np.abs(As - np.identity(D)))
+
+        elif reg_type.lower() =='l2':
+            lp = regularization_params["lambda_A"] * np.sum((As - np.identity(D))**2)
+            lp += regularization_params["lambda_V"] * np.sum(Vs**2)
+            return lp
+
+    #     elif reg_type.lower() == 'group_lasso':
+    #         alpha = regularization_params["alpha"]
+    #         D_vec = regularization_params["D_vec"]
+    #         P = len(D_vec)
+    #         D_vec_cumsum = np.concatenate(([0], np.cumsum(D_vec)))
+    #         group_sums = [np.sqrt(D_vec[i] * D_vec[j]) * np.linalg.norm((As[k]-np.identity(D))[D_vec_cumsum[i]:D_vec_cumsum[i+1],D_vec_cumsum[j]:D_vec_cumsum[j+1]])
+    #         for i in range(P) for j in range(P) for k in range(self.K)]
+    #         return alpha*np.sum(group_sums)
+
+    #     elif reg_type.lower() == 'nuclear':
+    #         norms = [np.linalg.norm((self.As[k]-np.identity(self.D)),'nuc') for k in range(self.K)]
+    #         return alpha*np.sum(norms)
+
+    #     elif reg_type.lower() == 'group_nuclear':
+    #         D_vec=self.D_vec
+    #         P=len(D_vec)
+    #         D_vec_cumsum=np.concatenate(([0],np.cumsum(D_vec)))
+    #         group_norms = [np.linalg.norm((self.As[k]-np.identity(self.D))[D_vec_cumsum[i]:D_vec_cumsum[i+1],D_vec_cumsum[j]:D_vec_cumsum[j+1]],'nuc') for i in range(P) for j in range(P) for k in range(self.K)]
+    #         return alpha*np.sum(group_norms)
+
+    #     elif reg_type.lower() =='con_l1':
+    #         return alpha*np.sum(np.abs((self.W_inv*(self.As-np.identity(self.D)))[:]))
+
+    #     elif reg_type.lower() == 'con_l2':
+    #         return alpha*np.sum((self.W_inv*(self.As-np.identity(self.D)))[:]**2)
+
+    #     elif reg_type.lower() == 'con_group_lasso':
+    #         D_vec=self.D_vec
+    #         P=len(D_vec)
+    #         D_vec_cumsum=np.concatenate(([0],np.cumsum(D_vec)))
+    #         group_sums = [self.W_inv[i,j]*np.sqrt(D_vec[i]*D_vec[j])*np.linalg.norm((self.As[k]-np.identity(self.D))[D_vec_cumsum[i]:D_vec_cumsum[i+1],D_vec_cumsum[j]:D_vec_cumsum[j+1]]) for i in range(P) for j in range(P) for k in range(self.K)]
+    #         return alpha*np.sum(group_sums)
+
+    #     elif reg_type.lower() == 'con_matching_l2':
+    #         return alpha*np.sum((self.As-self.W)[:]**2)
+
+    #     elif reg_type.lower() =='con_matching_l1':
+    #         return alpha*np.sum(np.abs((self.As-self.W)[:]))
+
+    #     else:
+    #         #Error: This is not a valid regularization type
+    #         raise NotImplementedError('{} is not a valid regularization type'.format(reg_type))
+
+
     def log_likelihoods(self, data, input, mask, tag=None):
         assert np.all(mask), "Cannot compute likelihood of autoregressive obsevations with missing data."
         L = self.lags
         mus = self._compute_mus(data, input, mask, tag)
-<<<<<<< HEAD
-        sigmas = self._compute_sigmas(data, input, mask, tag)
-        ll = -0.5 * np.sum(
-            (np.log(2 * np.pi * sigmas) + (data[:, None, :] - mus)**2 / sigmas)
-            * mask[:, None, :], axis=2)
-
-        alpha=0 #1000
-        # penalty=-alpha*(np.std(data)-1)**2
-        penalty=-alpha*(np.sum((np.std(data,axis=0)-1)**2))
-        ll=ll+penalty
-
-        return ll
-
-
-        # alpha=1
-        # penalty=-alpha*data**2
-        # ll=ll+penalty
-
-        # return -0.5 * np.sum(
-        #     (np.log(2 * np.pi ) + (data[:, None, :] - mus)**2 )
-        #     * mask[:, None, :], axis=2)
-
-    def m_step(self, expectations, datas, inputs, masks, tags, **kwargs):
-=======
 
         # Compute the likelihood of the initial data and remainder separately
         ll_init = stats.multivariate_normal_logpdf(data[:L, None, :], mus[:L], self.Sigmas_init)
@@ -959,7 +870,6 @@
         return np.row_stack((ll_init, ll_ar))
 
     def m_step(self, expectations, datas, inputs, masks, tags, J0=None, h0=None):
->>>>>>> 38078d66
         K, D, M, lags = self.K, self.D, self.M, self.lags
 
         # Collect all the data
@@ -975,46 +885,16 @@
             ys.append(data[self.lags:])
             Ezs.append(Ez[self.lags:])
 
-<<<<<<< HEAD
-        # Fit a weighted linear regression for each discrete state
-        for k in range(K):
-            # Check for zero weights (singular matrix)
-            # if np.sum(weights[:, k]) < D * lags + M + 1:
-            #     self.As[k] = 0
-            #     self.Vs[k] = 0
-            #     self.bs[k] = 0
-            #     self.inv_sigmas[k] = 0
-            #     continue
-
-            # Update each row of the AR matrix
-            for d in range(D):
-                # This is a weak prior centered on zero
-                Jk = 1e-16 * np.eye(D * lags + M + 1)
-                hk = np.zeros((D * lags + M + 1,))
-                for x, y, Ez in zip(xs, ys, Ezs):
-                    scale = Ez[:, k]
-                    Jk += np.sum(scale[:, None, None] * x[:,:,None] * x[:, None,:], axis=0)
-                    hk += np.sum(scale[:, None] * x * y[:, d:d+1], axis=0)
-
-                muk = np.linalg.solve(Jk, hk)
-                self.As[k, d] = muk[:D*lags]
-                self.Vs[k, d] = muk[D*lags:D*lags+M]
-                self.bs[k, d] = muk[-1]
-
-                # Update the variance
-                sqerr = 0
-                weight = 0
-                for x, y, Ez in zip(xs, ys, Ezs):
-                    yhat = np.dot(x, muk)
-                    sqerr += np.sum(Ez[:, k] * (y[:, d] - yhat)**2)
-                    weight += np.sum(Ez[:, k])
-                self.inv_sigmas[k, d] = np.log(sqerr / weight + 1e-16)
-=======
         # M step: Fit the weighted linear regressions for each K and D
+        if not self.regularization_params["type"].lower() in ("l2",):
+            warnings.warn("M-step only supports L2 regularization for now.")
+
         if J0 is None and h0 is None:
-            J_diag = np.concatenate((self.l2_penalty_A * np.ones(D * lags),
-                                 self.l2_penalty_V * np.ones(M),
-                                 self.l2_penalty_b * np.ones(1)))
+            lambda_A = self.regularization_params["lambda_A"]
+            lambda_V = self.regularization_params["lambda_V"]
+            J_diag = np.concatenate((lambda_A * np.ones(D * lags),
+                                     lambda_V * np.ones(M),
+                                     1e-8 * np.ones(1)))
             J = np.tile(np.diag(J_diag)[None, :, :], (K, 1, 1))
             h = np.zeros((K, D * lags + M + 1, D))
         else:
@@ -1023,11 +903,6 @@
             J = J0
             h = h0
 
-        J_diag = np.concatenate((self.l2_penalty_A * np.ones(D * lags),
-                                 self.l2_penalty_V * np.ones(M),
-                                 self.l2_penalty_b * np.ones(1)))
-        J = np.tile(np.diag(J_diag)[None, :, :], (K, 1, 1))
-        h = np.zeros((K, D * lags + M + 1, D))
         for x, y, Ez in zip(xs, ys, Ezs):
             # Einsum is concise but slow!
             # J += np.einsum('tk, ti, tj -> kij', Ez, x, x)
@@ -1053,7 +928,6 @@
             weight += np.sum(Ez, axis=0)
 
         self.Sigmas = sqerr / weight[:, None, None] + 1e-8 * np.eye(D)
->>>>>>> 38078d66
 
     def sample_x(self, z, xhist, input=None, tag=None, with_noise=True):
         D, As, bs, Vs = self.D, self.As, self.bs, self.Vs
@@ -1072,28 +946,15 @@
             S = np.linalg.cholesky(self.Sigmas[z]) if with_noise else 0
             return mu + np.dot(S, npr.randn(D))
 
-<<<<<<< HEAD
-    def smooth(self, expectations, data, input, tag):
-        """
-        Compute the mean observation under the posterior distribution
-        of latent discrete states.
-        """
-        T = expectations.shape[0]
-        mask = np.ones((T, self.D), dtype=bool)
-=======
 
 class AutoRegressiveObservationsNoInput(AutoRegressiveObservations):
     """
     AutoRegressive observation model without the inputs.
     """
-    def __init__(self, K, D, M=0, lags=1,
-                 l2_penalty_A=1e-8,
-                 l2_penalty_b=1e-8):
+    def __init__(self, K, D, M=0, lags=1, regularization_params=None):
 
         super(AutoRegressiveObservationsNoInput, self).\
-            __init__(K, D, M=0, lags=lags,
-                     l2_penalty_A=l2_penalty_A,
-                     l2_penalty_b=l2_penalty_b)
+            __init__(K, D, M=0, lags=lags, regularization_params=regularization_params)
 
 
 class AutoRegressiveDiagonalNoiseObservations(AutoRegressiveObservations):
@@ -1108,16 +969,10 @@
 
     The parameters are fit via maximum likelihood estimation.
     """
-    def __init__(self, K, D, M=0, lags=1,
-                 l2_penalty_A=1e-8,
-                 l2_penalty_b=1e-8,
-                 l2_penalty_V=1e-8):
+    def __init__(self, K, D, M=0, lags=1, regularization_params=None):
 
         super(AutoRegressiveDiagonalNoiseObservations, self).\
-            __init__(K, D, M, lags=lags,
-                     l2_penalty_A=l2_penalty_A,
-                     l2_penalty_b=l2_penalty_b,
-                     l2_penalty_V=l2_penalty_V)
+            __init__(K, D, M, lags=lags, regularization_params=regularization_params)
 
         # Initialize the dynamics and the noise covariances
         self._As = .95 * np.array([
@@ -1181,7 +1036,6 @@
 
     def log_likelihoods(self, data, input, mask, tag):
         assert np.all(mask), "Cannot compute likelihood of autoregressive obsevations with missing data."
->>>>>>> 38078d66
         mus = self._compute_mus(data, input, mask, tag)
 
         # Compute the likelihood of the initial data and remainder separately
@@ -1190,172 +1044,107 @@
         ll_ar = stats.diagonal_gaussian_logpdf(data[L:, None, :], mus[L:], self.sigmasq)
         return np.row_stack((ll_init, ll_ar))
 
-    def log_prior(self):
-        alpha=-self.reg_coef
-        if self.reg_type=="none":
-            return 0
-        elif self.reg_type=='L1' or self.reg_type=='l1':
-            return alpha*np.sum(np.abs((self.As-np.identity(self.D))[:]))
-        elif self.reg_type=='L2' or self.reg_type=='l2':
-            return alpha*np.sum((self.As-np.identity(self.D))[:]**2)
-        elif self.reg_type=='group_lasso':
-            D_vec=self.D_vec
-            P=len(D_vec)
-            D_vec_cumsum=np.concatenate(([0],np.cumsum(D_vec)))
-            group_sums = [np.sqrt(D_vec[i]*D_vec[j])*np.linalg.norm((self.As[k]-np.identity(self.D))[D_vec_cumsum[i]:D_vec_cumsum[i+1],D_vec_cumsum[j]:D_vec_cumsum[j+1]]) for i in range(P) for j in range(P) for k in range(self.K)]
-            return alpha*np.sum(group_sums)
-        elif self.reg_type=='nuc':
-            norms = [np.linalg.norm((self.As[k]-np.identity(self.D)),'nuc') for k in range(self.K)]
-            return alpha*np.sum(norms)
-        elif self.reg_type=='group_nuc':
-            D_vec=self.D_vec
-            P=len(D_vec)
-            D_vec_cumsum=np.concatenate(([0],np.cumsum(D_vec)))
-            group_norms = [np.linalg.norm((self.As[k]-np.identity(self.D))[D_vec_cumsum[i]:D_vec_cumsum[i+1],D_vec_cumsum[j]:D_vec_cumsum[j+1]],'nuc') for i in range(P) for j in range(P) for k in range(self.K)]
-            return alpha*np.sum(group_norms)
-        elif self.reg_type=='con_L1' or self.reg_type=='con_l1':
-            return alpha*np.sum(np.abs((self.W_inv*(self.As-np.identity(self.D)))[:]))
-        elif self.reg_type=='con_L2' or self.reg_type=='con_l2':
-            return alpha*np.sum((self.W_inv*(self.As-np.identity(self.D)))[:]**2)
-        elif self.reg_type=='con_group_lasso':
-            D_vec=self.D_vec
-            P=len(D_vec)
-            D_vec_cumsum=np.concatenate(([0],np.cumsum(D_vec)))
-            group_sums = [self.W_inv[i,j]*np.sqrt(D_vec[i]*D_vec[j])*np.linalg.norm((self.As[k]-np.identity(self.D))[D_vec_cumsum[i]:D_vec_cumsum[i+1],D_vec_cumsum[j]:D_vec_cumsum[j+1]]) for i in range(P) for j in range(P) for k in range(self.K)]
-            return alpha*np.sum(group_sums)
-        elif self.reg_type=='con_matching_L2' or self.reg_type=='con_matching_l2':
-            return alpha*np.sum((self.As-self.W)[:]**2)
-        elif self.reg_type=='con_matching_L1' or self.reg_type=='con_matching_l1':
-            return alpha*np.sum(np.abs((self.As-self.W)[:]))
-        else:
-            #Error: This is not a valid regularization type
-            raise NotImplementedError('This is not a valid regularization type')
-
 
 class IdentityAutoRegressiveObservations(_Observations):
-    def __init__(self, K, D, M):
-        super(IdentityAutoRegressiveObservations, self).__init__(K, D, M)
-        self.inv_sigmas = -2 + npr.randn(K, D) #inv_sigma is the log of the variance
-        self.inv_sigma_init= np.zeros(D) #inv_sigma_init is the log of the variance of the initial data point
-        self.K=K
-        self.D=D
-
-    @property
-    def params(self):
-        return self.inv_sigmas
-
-    @params.setter
-    def params(self, value):
-        self.inv_sigmas = value
-
-    def permute(self, perm):
-        self.inv_sigmas = self.inv_sigmas[perm]
-
-    @ensure_args_are_lists
-    def initialize(self, datas, inputs=None, masks=None, tags=None):
-        # sigmas=np.var(datas[1:]-datas[:-1])
-        self.inv_sigmas = -2 + npr.randn(self.K, self.D)#np.log(sigmas + 1e-16)
-
-    # def _compute_sigmas(self, data, input, mask, tag):
-    #     T, D = data.shape
-    #     inv_sigmas = self.inv_sigmas
-    #
-    #     sigma_init = np.exp(self.inv_sigma_init) * np.ones((self.lags, self.K, self.D))
-    #     sigma_ar = np.repeat(np.exp(inv_sigmas)[None, :, :], T-self.lags, axis=0)
-    #     sigmas = np.concatenate((sigma_init, sigma_ar))
-    #     assert sigmas.shape == (T, self.K, D)
-    #     return sigmas
-    #
-    def log_likelihoods(self, data, input, mask, tag):
-        sigmas = np.exp(self.inv_sigmas) + 1e-16
-        sigma_init=np.exp(self.inv_sigma_init)+1e-16
-
-        #Log likelihood of data (except for first point)
-        ll1 = -0.5 * np.sum(
-            (np.log(2 * np.pi * sigmas) + (data[1:, None, :] - data[:-1, None, :])**2 / sigmas)
-            * mask[1:, None, :], axis=2)
-
-        # ll2= -0.5 * np.sum(
-        #     (np.log(2 * np.pi * sigma_init) + (data[0, None, :]) / sigma_init), axis=1) #Make 0 instead of data[0...]???
-
-        #Log likelihood of first point (just setting to 0, since we're not fitting sigma_init)
-        ll2=np.array([0])
-
-        #Log likelihood of all data points (including first)
-        ll=np.concatenate((ll1,ll2[:,np.newaxis]),axis=0)
-
-
-        # print(ll.shape)
-        return ll
-
-        # return -0.5 * np.sum(
-        #     (np.log(2 * np.pi * sigmas) + (data[1:, None, :] - data[:-1, None, :])**2 / sigmas)
-        #     * mask[1:, None, :], axis=2)
-
-
-    def sample_x(self, z, xhist, input=None, tag=None, with_noise=True):
-        D = self.D
-        sigmas = np.exp(self.inv_sigmas) if with_noise else np.zeros((self.K, self.D))
-        sigma_init = np.exp(self.inv_sigma_init) if with_noise else 0
-
-        if xhist.shape[0] == 0:
-            return np.sqrt(sigma_init[z]) * npr.randn(D)
-        else:
-            return xhist[-1] + np.sqrt(sigmas[z]) * npr.randn(D)
-
-    def m_step(self, expectations, datas, inputs, masks, tags, **kwargs):
-        x = np.concatenate(datas)
-        weights = np.concatenate([Ez for Ez, _, _ in expectations])
-        for k in range(self.K):
-            # self.mus[k] = np.average(x, axis=0, weights=weights[:,k])
-            sqerr = (x[1:] - x[:-1])**2
-            d2=np.average(sqerr, weights=weights[1:,k], axis=0)
-
-
-            self.inv_sigmas[k] = np.log(d2)
-
-            #
-            # print("is",self.inv_sigmas)
-
-    def smooth(self, expectations, data, input, tag):
-        """
-        Compute the mean observation under the posterior distribution
-        of latent discrete states.
-        """
-        raise NotImplementedError
-        # return expectations.dot(data)
-
-
-
+    pass
+
+#     def __init__(self, K, D, M):
+#         super(IdentityAutoRegressiveObservations, self).__init__(K, D, M)
+#         self.inv_sigmas = -2 + npr.randn(K, D) #inv_sigma is the log of the variance
+#         self.inv_sigma_init= np.zeros(D) #inv_sigma_init is the log of the variance of the initial data point
+#         self.K=K
+#         self.D=D
+
+#     @property
+#     def params(self):
+#         return self.inv_sigmas
+
+#     @params.setter
+#     def params(self, value):
+#         self.inv_sigmas = value
+
+#     def permute(self, perm):
+#         self.inv_sigmas = self.inv_sigmas[perm]
+
+#     @ensure_args_are_lists
+#     def initialize(self, datas, inputs=None, masks=None, tags=None):
+#         # sigmas=np.var(datas[1:]-datas[:-1])
+#         self.inv_sigmas = -2 + npr.randn(self.K, self.D)#np.log(sigmas + 1e-16)
+
+#     # def _compute_sigmas(self, data, input, mask, tag):
+#     #     T, D = data.shape
+#     #     inv_sigmas = self.inv_sigmas
+#     #
+#     #     sigma_init = np.exp(self.inv_sigma_init) * np.ones((self.lags, self.K, self.D))
+#     #     sigma_ar = np.repeat(np.exp(inv_sigmas)[None, :, :], T-self.lags, axis=0)
+#     #     sigmas = np.concatenate((sigma_init, sigma_ar))
+#     #     assert sigmas.shape == (T, self.K, D)
+#     #     return sigmas
+#     #
+#     def log_likelihoods(self, data, input, mask, tag):
+#         sigmas = np.exp(self.inv_sigmas) + 1e-16
+#         sigma_init=np.exp(self.inv_sigma_init)+1e-16
+
+#         #Log likelihood of data (except for first point)
+#         ll1 = -0.5 * np.sum(
+#             (np.log(2 * np.pi * sigmas) + (data[1:, None, :] - data[:-1, None, :])**2 / sigmas)
+#             * mask[1:, None, :], axis=2)
+
+#         # ll2= -0.5 * np.sum(
+#         #     (np.log(2 * np.pi * sigma_init) + (data[0, None, :]) / sigma_init), axis=1) #Make 0 instead of data[0...]???
+
+#         #Log likelihood of first point (just setting to 0, since we're not fitting sigma_init)
+#         ll2=np.array([0])
+
+#         #Log likelihood of all data points (including first)
+#         ll=np.concatenate((ll1,ll2[:,np.newaxis]),axis=0)
+
+
+#         # print(ll.shape)
+#         return ll
+
+#         # return -0.5 * np.sum(
+#         #     (np.log(2 * np.pi * sigmas) + (data[1:, None, :] - data[:-1, None, :])**2 / sigmas)
+#         #     * mask[1:, None, :], axis=2)
+
+
+#     def sample_x(self, z, xhist, input=None, tag=None, with_noise=True):
+#         D = self.D
+#         sigmas = np.exp(self.inv_sigmas) if with_noise else np.zeros((self.K, self.D))
+#         sigma_init = np.exp(self.inv_sigma_init) if with_noise else 0
+
+#         if xhist.shape[0] == 0:
+#             return np.sqrt(sigma_init[z]) * npr.randn(D)
+#         else:
+#             return xhist[-1] + np.sqrt(sigmas[z]) * npr.randn(D)
+
+#     def m_step(self, expectations, datas, inputs, masks, tags, **kwargs):
+#         x = np.concatenate(datas)
+#         weights = np.concatenate([Ez for Ez, _, _ in expectations])
+#         for k in range(self.K):
+#             # self.mus[k] = np.average(x, axis=0, weights=weights[:,k])
+#             sqerr = (x[1:] - x[:-1])**2
+#             d2=np.average(sqerr, weights=weights[1:,k], axis=0)
+
+
+#             self.inv_sigmas[k] = np.log(d2)
+
+#             #
+#             # print("is",self.inv_sigmas)
+
+#     def smooth(self, expectations, data, input, tag):
+#         """
+#         Compute the mean observation under the posterior distribution
+#         of latent discrete states.
+#         """
+#         raise NotImplementedError
+#         # return expectations.dot(data)
 
 
 
 
 class IndependentAutoRegressiveObservations(_AutoRegressiveObservationsBase):
     def __init__(self, K, D, M=0, lags=1):
-<<<<<<< HEAD
-        super(IndependentAutoRegressiveObservations, self).__init__(K, D, M)
-
-        # Distribution over initial point
-        self.mu_init = np.zeros(D)
-        self.inv_sigma_init = np.zeros(D)
-
-        # AR parameters
-        assert lags > 0
-        self.lags = lags
-        self.As = .95 * np.ones((K, D, lags))
-        self.bs = npr.randn(K, D)
-        self.Vs = npr.randn(K, D, M)
-        self.inv_sigmas = -4 + npr.randn(K, D)
-
-    @property
-    def params(self):
-        return self.As, self.bs, self.Vs, self.inv_sigmas
-
-    @params.setter
-    def params(self, value):
-        self.As, self.bs, self.Vs, self.inv_sigmas = value
-=======
         super(IndependentAutoRegressiveObservations, self).__init__(K, D, M, lags=lags)
 
         self._As = np.concatenate((.95 * np.ones((K, D, 1)), np.zeros((K, D, lags-1))), axis=2)
@@ -1389,7 +1178,6 @@
     @params.setter
     def params(self, value):
         self._As, self.bs, self.Vs, self._log_sigmasq = value
->>>>>>> 38078d66
 
     def permute(self, perm):
         self.mu_init = self.mu_init[perm]
@@ -1419,11 +1207,7 @@
 
                 resid = y - lr.predict(x)
                 sigmas = np.var(resid, axis=0)
-<<<<<<< HEAD
-                self.inv_sigmas[k, d] = np.log(sigmas + 1e-16)
-=======
                 self._log_sigmasq[k, d] = np.log(sigmas + 1e-16)
->>>>>>> 38078d66
 
     def _compute_mus(self, data, input, mask, tag):
         """
@@ -1445,22 +1229,6 @@
         assert mus.shape == (T, self.K, D)
         return mus
 
-<<<<<<< HEAD
-    def _compute_sigmas(self, data, input, mask, tag):
-        T, D = data.shape
-
-        sigma_init = np.exp(self.inv_sigma_init) * np.ones((self.lags, self.K, self.D))
-        sigma_ar = np.repeat(np.exp(self.inv_sigmas)[None, :, :], T-self.lags, axis=0)
-        sigmas = np.concatenate((sigma_init, sigma_ar))
-        assert sigmas.shape == (T, self.K, D)
-        return sigmas
-
-    def log_likelihoods(self, data, input, mask, tag):
-        mus = self._compute_mus(data, input, mask, tag)
-        sigmas = self._compute_sigmas(data, input, mask, tag)
-        ll = -0.5 * (np.log(2 * np.pi * sigmas) + (data[:, None, :] - mus)**2 / sigmas)
-        return np.sum(ll * mask[:, None, :], axis=2)
-=======
     def log_likelihoods(self, data, input, mask, tag):
         mus = self._compute_mus(data, input, mask, tag)
 
@@ -1469,7 +1237,6 @@
         ll_init = stats.diagonal_gaussian_logpdf(data[:L, None, :], mus[:L], self.sigmasq_init)
         ll_ar = stats.diagonal_gaussian_logpdf(data[L:, None, :], mus[L:], self.sigmasq)
         return np.row_stack((ll_init, ll_ar))
->>>>>>> 38078d66
 
     def m_step(self, expectations, datas, inputs, masks, tags, **kwargs):
         D, M = self.D, self.M
@@ -1520,11 +1287,7 @@
                 yhats = xs.dot(np.concatenate((self.As[k, d], self.Vs[k, d], [self.bs[k, d]])))
                 sqerr = (ys - yhats)**2
                 sigma = np.average(sqerr, weights=weights[:, k], axis=0) + 1e-16
-<<<<<<< HEAD
-                self.inv_sigmas[k, d] = np.log(sigma)
-=======
                 self._log_sigmasq[k, d] = np.log(sigma)
->>>>>>> 38078d66
 
     def sample_x(self, z, xhist, input=None, tag=None, with_noise=True):
         D, As, bs, sigmas = self.D, self.As, self.bs, self.sigmasq
@@ -1564,16 +1327,10 @@
     Sigma.  The mixin does not capitalize on structure in Sigma, so it will pay
     a small complexity penalty when used in conjunction with the diagonal noise model.
     """
-    def __init__(self, K, D, M=0, lags=1,
-                 l2_penalty_A=1e-8,
-                 l2_penalty_b=1e-8,
-                 l2_penalty_V=1e-8):
+    def __init__(self, K, D, M=0, lags=1, regularization_params=None):
 
         super(_RobustAutoRegressiveObservationsMixin, self).\
-            __init__(K, D, M=M, lags=lags,
-                     l2_penalty_A=l2_penalty_A,
-                     l2_penalty_b=l2_penalty_b,
-                     l2_penalty_V=l2_penalty_V)
+            __init__(K, D, M=M, lags=lags, regularization_params=regularization_params)
         self._log_nus = np.log(4) * np.ones(K)
 
     @property
@@ -1609,12 +1366,6 @@
         parameters using the EM algorithm. See the notebook in doc/students_t
         for complete details.
         """
-<<<<<<< HEAD
-        T = expectations.shape[0]
-        mask = np.ones((T, self.D), dtype=bool)
-        mus = self._compute_mus(data, input, mask, tag)
-        return (expectations[:, :, None] * mus).sum(1)
-=======
         self._m_step_ar(expectations, datas, inputs, masks, tags, num_em_iters, J0=J0, h0=h0)
         self._m_step_nu(expectations, datas, inputs, masks, tags)
 
@@ -1650,10 +1401,15 @@
             # M step: Fit the weighted linear regressions for each K and D
             # This is exactly the same as the M-step for the AutoRegressiveObservations,
             # but it has an extra scaling factor of tau applied to the weight.
+            if not self.regularization_params["type"].lower() in ("l2",):
+                warnings.warn("M-step only supports L2 regularization for now.")
+
             if J0 is None and h0 is None:
-                J_diag = np.concatenate((self.l2_penalty_A * np.ones(D * lags),
-                                 self.l2_penalty_V * np.ones(M),
-                                 self.l2_penalty_b * np.ones(1)))
+                lambda_A = self.regularization_params["lambda_A"]
+                lambda_V = self.regularization_params["lambda_V"]
+                J_diag = np.concatenate((lambda_A * np.ones(D * lags),
+                                         lambda_V * np.ones(M),
+                                         1e-8 * np.ones(1)))
                 J = np.tile(np.diag(J_diag)[None, :, :], (K, 1, 1))
                 h = np.zeros((K, D * lags + M + 1, D))
             else:
@@ -1661,7 +1417,6 @@
                 assert h0.shape == (K, D*lags + M + 1, D)
                 J = J0
                 h = h0
->>>>>>> 38078d66
 
             for x, y, Ez, tau in zip(xs, ys, Ezs, taus):
                 weight = Ez * tau
@@ -1751,16 +1506,10 @@
     """
     RobusAutoRegressiveObservations model without the inputs.
     """
-    def __init__(self, K, D, M=0, lags=1,
-             l2_penalty_A=1e-8,
-             l2_penalty_b=1e-8,
-             l2_penalty_V=1e-8):
+    def __init__(self, K, D, M=0, lags=1, regularization_params=None):
 
         super(RobustAutoRegressiveObservationsNoInput, self).\
-            __init__(K, D, M=0, lags=lags,
-                     l2_penalty_A=l2_penalty_A,
-                     l2_penalty_b=l2_penalty_b,
-                     l2_penalty_V=l2_penalty_V)
+            __init__(K, D, M=0, lags=lags, regularization_params=regularization_params)
 
 
 
@@ -1806,11 +1555,7 @@
 
     @property
     def params(self):
-<<<<<<< HEAD
-        return self.As, self.bs, self.Vs, self.inv_sigmas, self.inv_nus
-=======
         return self.As, self.bs, self.Vs, self._log_sigmasq, self._log_nus
->>>>>>> 38078d66
 
     @params.setter
     def params(self, value):
@@ -1851,17 +1596,10 @@
                 raise Exception("Encountered missing data in AutoRegressiveObservations!")
 
             xs.append(
-<<<<<<< HEAD
-                np.hstack([data[self.lags-l-1:-l-1] for l in range(self.lags)]
-                          + [input[self.lags:, :self.M], np.ones((data.shape[0]-self.lags, 1))]))
-            ys.append(data[self.lags:])
-            Ezs.append(Ez[self.lags:])
-=======
                 np.hstack([data[lags-l-1:-l-1] for l in range(lags)]
                           + [input[lags:, :self.M], np.ones((data.shape[0]-lags, 1))]))
             ys.append(data[lags:])
             Ezs.append(Ez[lags:])
->>>>>>> 38078d66
 
         for itr in range(num_em_iters):
             # E Step: compute expected precision for each data point given current parameters
@@ -1907,19 +1645,9 @@
             mus = self._compute_mus(data, input, mask, tag)
             alpha = self.nus/2 + 1/2
             beta = self.nus/2 + 1/2 * (data[L:, None, :] - mus[L:])**2 / self.sigmasq
-
-<<<<<<< HEAD
-            alpha = nus/2 + 1/2
-            beta = nus/2 + 1/2 * (data[:, None, :] - mus)**2 / sigmas
-
-            E_taus += np.sum(Ez[:, :, None] * alpha / beta, axis=(0, 2))
-            E_logtaus += np.sum(Ez[:, :, None] * (digamma(alpha) - np.log(beta)), axis=(0, 2))
-            weights += np.sum(Ez, axis=0) * D
-=======
             E_taus += np.sum(Ez[L:, :, None] * alpha / beta, axis=0)
             E_logtaus += np.sum(Ez[L:, :, None] * (digamma(alpha) - np.log(beta)), axis=0)
             weights += np.sum(Ez, axis=0)
->>>>>>> 38078d66
 
         E_taus /= weights[:, None]
         E_logtaus /= weights[:, None]
@@ -1939,61 +1667,8 @@
                 mu += As[z][:,l*D:(l+1)*D].dot(xhist[-l-1])
 
             tau = npr.gamma(nus[z] / 2.0, 2.0 / nus[z])
-<<<<<<< HEAD
-            sigma = sigmas[z] / tau if with_noise else 0
-            return mu + np.sqrt(sigma) * npr.randn(D)
-
-
-class _RecurrentAutoRegressiveObservationsMixin(AutoRegressiveObservations):
-    """
-    A simple mixin to allow for smarter initialization.
-    """
-    def initialize(self, datas, inputs=None, masks=None, tags=None):
-        data = np.concatenate(datas)
-        ddata = np.concatenate([np.gradient(d, axis=0) for d in datas])
-        ddata = (ddata - ddata.mean(0)) / ddata.std(0)
-        input = np.concatenate(inputs)
-        T = data.shape[0]
-
-        # Cluster the data and its gradient before initializing
-        from sklearn.cluster import KMeans
-        km = KMeans(self.K)
-        # km.fit(np.column_stack((data, ddata)))
-        km.fit(data)
-        z = km.labels_[:-self.lags]
-
-        from sklearn.linear_model import LinearRegression
-
-        for k in range(self.K):
-            ts = np.where(z == k)[0]
-            x = np.column_stack([data[ts + l] for l in range(self.lags)] + [input[ts]])
-            y = data[ts+self.lags]
-            lr = LinearRegression().fit(x, y)
-            self.As[k] = lr.coef_[:, :self.D * self.lags]
-            self.Vs[k] = lr.coef_[:, self.D * self.lags:]
-            self.bs[k] = lr.intercept_
-
-            resid = y - lr.predict(x)
-            sigmas = np.var(resid, axis=0)
-            self.inv_sigmas[k] = np.log(sigmas + 1e-16)
-            assert np.all(np.isfinite(self.inv_sigmas))
-
-
-
-class RecurrentAutoRegressiveObservations(
-    _RecurrentAutoRegressiveObservationsMixin,
-    AutoRegressiveObservations):
-    pass
-
-
-class RecurrentRobustAutoRegressiveObservations(
-    _RecurrentAutoRegressiveObservationsMixin,
-    RobustAutoRegressiveObservations):
-    pass
-=======
             var = sigmasq[z] / tau if with_noise else 0
             return mu + np.sqrt(var) * npr.randn(D)
->>>>>>> 38078d66
 
 
 class VonMisesObservations(_Observations):
