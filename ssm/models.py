from ssm.core import BaseHMM, BaseHSMM, BaseLDS, BaseSwitchingLDS

from ssm.init_state_distns import InitialStateDistribution

from ssm.transitions import \
    _Transitions, \
    StationaryTransitions, \
    StickyTransitions, \
    InputDrivenTransitions, \
    RecurrentTransitions, \
    RecurrentOnlyTransitions, \
    RBFRecurrentTransitions, \
    NeuralNetworkRecurrentTransitions, \
    NegativeBinomialSemiMarkovTransitions

from ssm.observations import \
    _Observations, \
    GaussianObservations, \
    DiagonalGaussianObservations, \
    BernoulliObservations, \
    PoissonObservations, \
    VonMisesObservations, \
    CategoricalObservations, \
    MultivariateStudentsTObservations, \
    StudentsTObservations, \
    AutoRegressiveObservations, \
<<<<<<< HEAD
    IdentityAutoRegressiveObservations, \
    IndependentAutoRegressiveObservations, \
    RobustAutoRegressiveObservations, \
    RecurrentAutoRegressiveObservations, \
    RecurrentRobustAutoRegressiveObservations
=======
    AutoRegressiveObservationsNoInput, \
    AutoRegressiveDiagonalNoiseObservations, \
    IndependentAutoRegressiveObservations, \
    RobustAutoRegressiveObservations, \
    RobustAutoRegressiveObservationsNoInput, \
    RobustAutoRegressiveDiagonalNoiseObservations
>>>>>>> 38078d66

from ssm.hierarchical import \
    HierarchicalInitialStateDistribution, \
    HierarchicalTransitions, \
    HierarchicalObservations, \
    HierarchicalEmissions

from ssm.emissions import \
    _Emissions, \
    GaussianEmissions, \
    GaussianOrthogonalEmissions, \
    GaussianIdentityEmissions, \
    GaussianNeuralNetworkEmissions, \
    StudentsTEmissions, \
    StudentsTOrthogonalEmissions, \
    StudentsTIdentityEmissions, \
    StudentsTNeuralNetworkEmissions, \
    BernoulliEmissions, \
    BernoulliOrthogonalEmissions, \
    BernoulliIdentityEmissions, \
    BernoulliNeuralNetworkEmissions, \
    PoissonEmissions, \
    PoissonOrthogonalEmissions, \
    PoissonIdentityEmissions, \
    PoissonNeuralNetworkEmissions, \
    AutoRegressiveEmissions, \
    AutoRegressiveOrthogonalEmissions, \
    AutoRegressiveIdentityEmissions, \
    AutoRegressiveNeuralNetworkEmissions


def HMM(K, D, M=0,
        transitions="standard",
        transition_kwargs=None,
        hierarchical_transition_tags=None,
        observations="gaussian",
        observation_kwargs=None,
        hierarchical_observation_tags=None,
        **kwargs):
    """
    Construct an HMM object with the appropriate observations
    and dynamics.

    :param K: number of discrete latent states
    :param D: observation dimension
    :param M: input dimension
    :param observations: conditional distribution of the data
    :param recurrent: whether or not past observations influence transitions probabilities.
    :param recurrent_only: if true, _only_ the past observations influence transitions.
    """

    # Make the initial state distribution
    init_state_distn = InitialStateDistribution(K, D, M=M)

    # Make the transition model
    transition_classes = dict(
        standard=StationaryTransitions,
        stationary=StationaryTransitions,
        sticky=StickyTransitions,
        inputdriven=InputDrivenTransitions,
        recurrent=RecurrentTransitions,
        recurrent_only=RecurrentOnlyTransitions,
        rbf_recurrent=RBFRecurrentTransitions,
        nn_recurrent=NeuralNetworkRecurrentTransitions
        )
<<<<<<< HEAD
    if transitions not in transition_classes:
        raise Exception("Invalid transition model: {}. Must be one of {}".
            format(transitions, list(transition_classes.keys())))

    transition_kwargs = transition_kwargs or {}
    transition_distn = \
        HierarchicalTransitions(transition_classes[transitions], K, D, M=M,
                                tags=hierarchical_transition_tags,
                                **transition_kwargs) \
        if hierarchical_transition_tags is not None \
        else transition_classes[transitions](K, D, M=M, **transition_kwargs)
=======

    if isinstance(transitions, str):
        if transitions not in transition_classes:
            raise Exception("Invalid transition model: {}. Must be one of {}".
                format(transitions, list(transition_classes.keys())))

        transition_kwargs = transition_kwargs or {}
        transition_distn = \
            HierarchicalTransitions(transition_classes[transitions], K, D, M=M,
                                    tags=hierarchical_transition_tags,
                                    **transition_kwargs) \
            if hierarchical_transition_tags is not None \
            else transition_classes[transitions](K, D, M=M, **transition_kwargs)
    else:
        assert isinstance(transitions, _Transitions)
        transition_distn = transitions
>>>>>>> 38078d66

    # This is the master list of observation classes.
    # When you create a new observation class, add it here.
    observation_classes = dict(
        gaussian=GaussianObservations,
        diagonal_gaussian=DiagonalGaussianObservations,
        studentst=MultivariateStudentsTObservations,
        t=MultivariateStudentsTObservations,
        diagonal_t=StudentsTObservations,
        diagonal_studentst=StudentsTObservations,
        bernoulli=BernoulliObservations,
        categorical=CategoricalObservations,
        poisson=PoissonObservations,
        vonmises=VonMisesObservations,
<<<<<<< HEAD
        ar=RecurrentAutoRegressiveObservations if is_recurrent else AutoRegressiveObservations,
        autoregressive=RecurrentAutoRegressiveObservations if is_recurrent else AutoRegressiveObservations,
        identity_ar=IdentityAutoRegressiveObservations,
=======
        ar=AutoRegressiveObservations,
        autoregressive=AutoRegressiveObservations,
        no_input_ar=AutoRegressiveObservationsNoInput,
        diagonal_ar=AutoRegressiveDiagonalNoiseObservations,
        diagonal_autoregressive=AutoRegressiveDiagonalNoiseObservations,
>>>>>>> 38078d66
        independent_ar=IndependentAutoRegressiveObservations,
        robust_ar=RobustAutoRegressiveObservations,
        no_input_robust_ar=RobustAutoRegressiveObservationsNoInput,
        robust_autoregressive=RobustAutoRegressiveObservations,
        diagonal_robust_ar=RobustAutoRegressiveDiagonalNoiseObservations,
        diagonal_robust_autoregressive=RobustAutoRegressiveDiagonalNoiseObservations,
        )

    if isinstance(observations, str):
        observations = observations.lower()
        if observations not in observation_classes:
            raise Exception("Invalid observation model: {}. Must be one of {}".
                format(observations, list(observation_classes.keys())))

        observation_kwargs = observation_kwargs or {}
        observation_distn = \
            HierarchicalObservations(observation_classes[observations], K, D, M=M,
                                     tags=hierarchical_observation_tags,
                                     **observation_kwargs) \
            if hierarchical_observation_tags is not None \
            else observation_classes[observations](K, D, M=M, **observation_kwargs)
    else:
        assert isinstance(observations, _Observations)
        observation_distn = observations

    # Make the HMM
    return BaseHMM(K, D, M, init_state_distn, transition_distn, observation_distn)



def HSMM(K, D, M=0,
        transitions="nb",
        transition_kwargs=None,
        observations="gaussian",
        observation_kwargs=None,
        **kwargs):
    """
    Construct an hidden semi-Markov model (HSMM) object with the appropriate observations
    and dynamics.

    :param K: number of discrete latent states
    :param D: observation dimension
    :param M: input dimension
    :param observations: conditional distribution of the data
    :param recurrent: whether or not past observations influence transitions probabilities.
    :param recurrent_only: if true, _only_ the past observations influence transitions.
    """

<<<<<<< HEAD
    observation_kwargs = observation_kwargs or {}
    observation_distn = \
        HierarchicalObservations(observation_classes[observations], K, D, M=M,
                                 tags=hierarchical_observation_tags,
                                 **observation_kwargs) \
        if hierarchical_observation_tags is not None \
        else observation_classes[observations](K, D, M=M, **observation_kwargs)
=======
    # Make the initial state distribution
    init_state_distn = InitialStateDistribution(K, D, M=M)

    # Make the transition model
    transition_classes = dict(
        nb=NegativeBinomialSemiMarkovTransitions,
        )
    if isinstance(transitions, str):
        if transitions not in transition_classes:
            raise Exception("Invalid transition model: {}. Must be one of {}".
                format(transitions, list(transition_classes.keys())))

        transition_kwargs = transition_kwargs or {}
        transition_distn = transition_classes[transitions](K, D, M=M, **transition_kwargs)
    else:
        assert isinstance(transitions, _Transitions)
        transition_distn = transitions

    # This is the master list of observation classes.
    # When you create a new observation class, add it here.
    observation_classes = dict(
        gaussian=GaussianObservations,
        diagonal_gaussian=DiagonalGaussianObservations,
        studentst=MultivariateStudentsTObservations,
        t=MultivariateStudentsTObservations,
        diagonal_t=StudentsTObservations,
        diagonal_studentst=StudentsTObservations,
        bernoulli=BernoulliObservations,
        categorical=CategoricalObservations,
        poisson=PoissonObservations,
        vonmises=VonMisesObservations,
        ar=AutoRegressiveObservations,
        autoregressive=AutoRegressiveObservations,
        diagonal_ar=AutoRegressiveDiagonalNoiseObservations,
        diagonal_autoregressive=AutoRegressiveDiagonalNoiseObservations,
        independent_ar=IndependentAutoRegressiveObservations,
        robust_ar=RobustAutoRegressiveObservations,
        robust_autoregressive=RobustAutoRegressiveObservations,
        diagonal_robust_ar=RobustAutoRegressiveDiagonalNoiseObservations,
        diagonal_robust_autoregressive=RobustAutoRegressiveDiagonalNoiseObservations,
        )

    if isinstance(observations, str):
        observations = observations.lower()
        if observations not in observation_classes:
            raise Exception("Invalid observation model: {}. Must be one of {}".
                format(observations, list(observation_classes.keys())))

        observation_kwargs = observation_kwargs or {}
        observation_distn = observation_classes[observations](K, D, M=M, **observation_kwargs)
    else:
        assert isinstance(observations, _Observations)
        observation_distn = observations
>>>>>>> 38078d66

    # Make the HMM
    return BaseHSMM(K, D, M, init_state_distn, transition_distn, observation_distn)


def SLDS(N, K, D, M=0,
         transitions="standard",
         transition_kwargs=None,
         hierarchical_transition_tags=None,
         dynamics="gaussian",
         dynamics_kwargs=None,
         hierarchical_dynamics_tags=None,
         emissions="gaussian_orthog",
         emission_kwargs=None,
         hierarchical_emission_tags=None,
         single_subspace=True,
         **kwargs):
    """
    Construct an SLDS object with the appropriate observations, latent states, and dynamics.

    :param N: observation dimension
    :param K: number of discrete latent states
    :param D: latent dimension
    :param M: input dimension
    :param observations: conditional distribution of the data
    :param robust_dynamics: if true, continuous latent states have Student's t noise.
    :param recurrent: whether or not past observations influence transitions probabilities.
    :param recurrent_only: if true, _only_ the past observations influence transitions.
    :param single_subspace: if true, all discrete states share the same mapping from
        continuous latent states to observations.
    """
    # Make the initial state distribution
    init_state_distn = InitialStateDistribution(K, D, M=M)

    # Make the transition model
    transition_classes = dict(
        standard=StationaryTransitions,
        stationary=StationaryTransitions,
        sticky=StickyTransitions,
        inputdriven=InputDrivenTransitions,
        recurrent=RecurrentTransitions,
        recurrent_only=RecurrentOnlyTransitions,
        rbf_recurrent=RBFRecurrentTransitions,
        nn_recurrent=NeuralNetworkRecurrentTransitions
        )

<<<<<<< HEAD
    transitions = transitions.lower()
    if transitions not in transition_classes:
        raise Exception("Invalid transition model: {}. Must be one of {}".
            format(transitions, list(transition_classes.keys())))

    transition_kwargs = transition_kwargs or {}
    transition_distn = \
        HierarchicalTransitions(transition_classes[transitions], K, D, M,
                                tags=hierarchical_transition_tags,
                                **transition_kwargs) \
        if hierarchical_transition_tags is not None\
        else transition_classes[transitions](K, D, M=M, **transition_kwargs)
=======
    if isinstance(transitions, str):
        transitions = transitions.lower()
        if transitions not in transition_classes:
            raise Exception("Invalid transition model: {}. Must be one of {}".
                format(transitions, list(transition_classes.keys())))

        transition_kwargs = transition_kwargs or {}
        transition_distn = transition_classes[transitions](K, D, M=M, **transition_kwargs)
    else:
        assert isinstance(transitions, _Transitions)
        transition_distn = transitions
>>>>>>> 38078d66

    # Make the dynamics distn
    dynamics_classes = dict(
        none=GaussianObservations,
<<<<<<< HEAD
        gaussian=RecurrentAutoRegressiveObservations if is_recurrent else AutoRegressiveObservations,
        t=RecurrentRobustAutoRegressiveObservations if is_recurrent else RobustAutoRegressiveObservations,
        studentst=RecurrentRobustAutoRegressiveObservations if is_recurrent else RobustAutoRegressiveObservations,
        identity_ar=IdentityAutoRegressiveObservations,
=======
        gaussian=AutoRegressiveObservations,
        diagonal_gaussian=AutoRegressiveDiagonalNoiseObservations,
        t=RobustAutoRegressiveObservations,
        studentst=RobustAutoRegressiveObservations,
        diagonal_t=RobustAutoRegressiveDiagonalNoiseObservations,
        diagonal_studentst=RobustAutoRegressiveDiagonalNoiseObservations,
>>>>>>> 38078d66
        )

    if isinstance(dynamics, str):
        dynamics = dynamics.lower()
        if dynamics not in dynamics_classes:
            raise Exception("Invalid dynamics model: {}. Must be one of {}".
                format(dynamics, list(dynamics_classes.keys())))

<<<<<<< HEAD
    dynamics_kwargs = dynamics_kwargs or {}
    dynamics_distn = \
        HierarchicalObservations(dynamics_classes[dynamics], K, D, M,
                                 tags=hierarchical_dynamics_tags,
                                 **dynamics_kwargs) \
        if hierarchical_dynamics_tags is not None \
        else dynamics_classes[dynamics](K, D, M=M, **dynamics_kwargs)
=======
        dynamics_kwargs = dynamics_kwargs or {}
        dynamics_distn = dynamics_classes[dynamics](K, D, M=M, **dynamics_kwargs)
    else:
        assert isinstance(dynamics, _Observations)
>>>>>>> 38078d66

    # Make the emission distn
    emission_classes = dict(
        gaussian=GaussianEmissions,
<<<<<<< HEAD
=======
        gaussian_orthog=GaussianOrthogonalEmissions,
>>>>>>> 38078d66
        gaussian_id=GaussianIdentityEmissions,
        gaussian_nn=GaussianNeuralNetworkEmissions,
        studentst=StudentsTEmissions,
        studentst_orthog=StudentsTOrthogonalEmissions,
        studentst_id=StudentsTIdentityEmissions,
        studentst_nn=StudentsTNeuralNetworkEmissions,
        t=StudentsTEmissions,
        t_orthog=StudentsTOrthogonalEmissions,
        t_id=StudentsTIdentityEmissions,
        t_nn=StudentsTNeuralNetworkEmissions,
        poisson=PoissonEmissions,
        poisson_orthog=PoissonOrthogonalEmissions,
        poisson_id=PoissonIdentityEmissions,
        poisson_nn=PoissonNeuralNetworkEmissions,
        bernoulli=BernoulliEmissions,
        bernoulli_orthog=BernoulliOrthogonalEmissions,
        bernoulli_id=BernoulliIdentityEmissions,
        bernoulli_nn=BernoulliNeuralNetworkEmissions,
        ar=AutoRegressiveEmissions,
        ar_orthog=AutoRegressiveOrthogonalEmissions,
        ar_id=AutoRegressiveIdentityEmissions,
        ar_nn=AutoRegressiveNeuralNetworkEmissions,
        autoregressive=AutoRegressiveEmissions,
        autoregressive_orthog=AutoRegressiveOrthogonalEmissions,
        autoregressive_id=AutoRegressiveIdentityEmissions,
        autoregressive_nn=AutoRegressiveNeuralNetworkEmissions
        )

    if isinstance(emissions, str):
        emissions = emissions.lower()
        if emissions not in emission_classes:
            raise Exception("Invalid emission model: {}. Must be one of {}".
                format(emissions, list(emission_classes.keys())))

<<<<<<< HEAD
    emission_kwargs = emission_kwargs or {}
    emission_distn = \
        HierarchicalEmissions(emission_classes[emissions], N, K, D, M,
                              tags=hierarchical_emission_tags,
                              single_subspace=single_subspace,
                              **emission_kwargs) \
        if hierarchical_emission_tags is not None \
        else emission_classes[emissions](N, K, D, M=M, single_subspace=single_subspace, **emission_kwargs)
=======
        emission_kwargs = emission_kwargs or {}
        emission_distn = emission_classes[emissions](N, K, D, M=M,
            single_subspace=single_subspace, **emission_kwargs)
    else:
        assert isinstance(emissions, _Emissions)
>>>>>>> 38078d66

    # Make the HMM
    return BaseSwitchingLDS(N, K, D, M, init_state_distn, transition_distn, dynamics_distn, emission_distn)


def LDS(N, D, M=0,
        dynamics="gaussian",
        dynamics_kwargs=None,
        hierarchical_dynamics_tags=None,
        emissions="gaussian_orthog",
        emission_kwargs=None,
        hierarchical_emission_tags=None,
        **kwargs):
    """
    Construct an LDS object with the appropriate observations, latent states, and dynamics.
    Currently, this uses a lot of the same code path as the SLDS.

    :param N: observation dimension
    :param D: latent dimension
    :param M: input dimension
    :param observations: conditional distribution of the data
    :param robust_dynamics: if true, continuous latent states have Student's t noise.
    """
    # Make the dynamics distn
    dynamics_classes = dict(
        none=GaussianObservations,
        gaussian=AutoRegressiveObservations,
        diagonal_gaussian=AutoRegressiveDiagonalNoiseObservations,
        t=RobustAutoRegressiveObservations,
        studentst=RobustAutoRegressiveObservations,
<<<<<<< HEAD
        identity_ar=IdentityAutoRegressiveObservations,
=======
        diagonal_t=RobustAutoRegressiveDiagonalNoiseObservations,
        diagonal_studentst=RobustAutoRegressiveDiagonalNoiseObservations,
>>>>>>> 38078d66
        )

    if isinstance(dynamics, str):
        dynamics = dynamics.lower()
        if dynamics not in dynamics_classes:
            raise Exception("Invalid dynamics model: {}. Must be one of {}".
                format(dynamics, list(dynamics_classes.keys())))

<<<<<<< HEAD
    dynamics_kwargs = dynamics_kwargs or {}
    dynamics_distn = \
        HierarchicalDynamics(dynamics_classes[dynamics], 1, D, M,
                             tags=hierarchical_dynamics_tags,
                             **dynamics_kwargs) \
        if hierarchical_dynamics_tags is not None \
        else dynamics_classes[dynamics](1, D, M=M, **dynamics_kwargs)
=======
        dynamics_kwargs = dynamics_kwargs or {}
        dynamics_distn = dynamics_classes[dynamics](1, D, M=M, **dynamics_kwargs)
    else:
        assert isinstance(dynamics, _Observations)
>>>>>>> 38078d66

    # Make the emission distn
    emission_classes = dict(
        gaussian=GaussianEmissions,
<<<<<<< HEAD
=======
        gaussian_orthog=GaussianOrthogonalEmissions,
>>>>>>> 38078d66
        gaussian_id=GaussianIdentityEmissions,
        gaussian_nn=GaussianNeuralNetworkEmissions,
        studentst=StudentsTEmissions,
        studentst_orthog=StudentsTOrthogonalEmissions,
        studentst_id=StudentsTIdentityEmissions,
        studentst_nn=StudentsTNeuralNetworkEmissions,
        t=StudentsTEmissions,
        t_orthog=StudentsTOrthogonalEmissions,
        t_id=StudentsTIdentityEmissions,
        t_nn=StudentsTNeuralNetworkEmissions,
        poisson=PoissonEmissions,
        poisson_orthog=PoissonOrthogonalEmissions,
        poisson_id=PoissonIdentityEmissions,
        poisson_nn=PoissonNeuralNetworkEmissions,
        bernoulli=BernoulliEmissions,
        bernoulli_orthog=BernoulliOrthogonalEmissions,
        bernoulli_id=BernoulliIdentityEmissions,
        bernoulli_nn=BernoulliNeuralNetworkEmissions,
        ar=AutoRegressiveEmissions,
        ar_orthog=AutoRegressiveOrthogonalEmissions,
        ar_id=AutoRegressiveIdentityEmissions,
        ar_nn=AutoRegressiveNeuralNetworkEmissions,
        autoregressive=AutoRegressiveEmissions,
        autoregressive_orthog=AutoRegressiveOrthogonalEmissions,
        autoregressive_id=AutoRegressiveIdentityEmissions,
        autoregressive_nn=AutoRegressiveNeuralNetworkEmissions
        )

<<<<<<< HEAD
    emissions = emissions.lower()
    if emissions not in emission_classes:
        raise Exception("Invalid emission model: {}. Must be one of {}".
            format(emissions, list(emission_classes.keys())))

    emission_kwargs = emission_kwargs or {}
    emission_distn = \
        HierarchicalEmissions(emission_classes[emissions], N, 1, D, M,
                              tags=hierarchical_emission_tags,
                              **emission_kwargs) \
        if hierarchical_emission_tags is not None \
        else emission_classes[emissions](N, 1, D, M=M, **emission_kwargs)
=======
    if isinstance(emissions, str):
        emissions = emissions.lower()
        if emissions not in emission_classes:
            raise Exception("Invalid emission model: {}. Must be one of {}".
                format(emissions, list(emission_classes.keys())))
>>>>>>> 38078d66

        emission_kwargs = emission_kwargs or {}
        emission_distn = emission_classes[emissions](N, 1, D, M=M,
            single_subspace=True, **emission_kwargs)
    else:
        assert isinstance(emissions, _Emissions)

<<<<<<< HEAD
    # Make the HMM
    return _LDS(N, D, M, dynamics_distn, emission_distn)
=======
    # Make the LDS
    return BaseLDS(N, D, M, dynamics_distn, emission_distn)
>>>>>>> 38078d66
<|MERGE_RESOLUTION|>--- conflicted
+++ resolved
@@ -24,20 +24,13 @@
     MultivariateStudentsTObservations, \
     StudentsTObservations, \
     AutoRegressiveObservations, \
-<<<<<<< HEAD
-    IdentityAutoRegressiveObservations, \
-    IndependentAutoRegressiveObservations, \
-    RobustAutoRegressiveObservations, \
-    RecurrentAutoRegressiveObservations, \
-    RecurrentRobustAutoRegressiveObservations
-=======
     AutoRegressiveObservationsNoInput, \
     AutoRegressiveDiagonalNoiseObservations, \
+    IdentityAutoRegressiveObservations, \
     IndependentAutoRegressiveObservations, \
     RobustAutoRegressiveObservations, \
     RobustAutoRegressiveObservationsNoInput, \
     RobustAutoRegressiveDiagonalNoiseObservations
->>>>>>> 38078d66
 
 from ssm.hierarchical import \
     HierarchicalInitialStateDistribution, \
@@ -103,19 +96,6 @@
         rbf_recurrent=RBFRecurrentTransitions,
         nn_recurrent=NeuralNetworkRecurrentTransitions
         )
-<<<<<<< HEAD
-    if transitions not in transition_classes:
-        raise Exception("Invalid transition model: {}. Must be one of {}".
-            format(transitions, list(transition_classes.keys())))
-
-    transition_kwargs = transition_kwargs or {}
-    transition_distn = \
-        HierarchicalTransitions(transition_classes[transitions], K, D, M=M,
-                                tags=hierarchical_transition_tags,
-                                **transition_kwargs) \
-        if hierarchical_transition_tags is not None \
-        else transition_classes[transitions](K, D, M=M, **transition_kwargs)
-=======
 
     if isinstance(transitions, str):
         if transitions not in transition_classes:
@@ -129,106 +109,6 @@
                                     **transition_kwargs) \
             if hierarchical_transition_tags is not None \
             else transition_classes[transitions](K, D, M=M, **transition_kwargs)
-    else:
-        assert isinstance(transitions, _Transitions)
-        transition_distn = transitions
->>>>>>> 38078d66
-
-    # This is the master list of observation classes.
-    # When you create a new observation class, add it here.
-    observation_classes = dict(
-        gaussian=GaussianObservations,
-        diagonal_gaussian=DiagonalGaussianObservations,
-        studentst=MultivariateStudentsTObservations,
-        t=MultivariateStudentsTObservations,
-        diagonal_t=StudentsTObservations,
-        diagonal_studentst=StudentsTObservations,
-        bernoulli=BernoulliObservations,
-        categorical=CategoricalObservations,
-        poisson=PoissonObservations,
-        vonmises=VonMisesObservations,
-<<<<<<< HEAD
-        ar=RecurrentAutoRegressiveObservations if is_recurrent else AutoRegressiveObservations,
-        autoregressive=RecurrentAutoRegressiveObservations if is_recurrent else AutoRegressiveObservations,
-        identity_ar=IdentityAutoRegressiveObservations,
-=======
-        ar=AutoRegressiveObservations,
-        autoregressive=AutoRegressiveObservations,
-        no_input_ar=AutoRegressiveObservationsNoInput,
-        diagonal_ar=AutoRegressiveDiagonalNoiseObservations,
-        diagonal_autoregressive=AutoRegressiveDiagonalNoiseObservations,
->>>>>>> 38078d66
-        independent_ar=IndependentAutoRegressiveObservations,
-        robust_ar=RobustAutoRegressiveObservations,
-        no_input_robust_ar=RobustAutoRegressiveObservationsNoInput,
-        robust_autoregressive=RobustAutoRegressiveObservations,
-        diagonal_robust_ar=RobustAutoRegressiveDiagonalNoiseObservations,
-        diagonal_robust_autoregressive=RobustAutoRegressiveDiagonalNoiseObservations,
-        )
-
-    if isinstance(observations, str):
-        observations = observations.lower()
-        if observations not in observation_classes:
-            raise Exception("Invalid observation model: {}. Must be one of {}".
-                format(observations, list(observation_classes.keys())))
-
-        observation_kwargs = observation_kwargs or {}
-        observation_distn = \
-            HierarchicalObservations(observation_classes[observations], K, D, M=M,
-                                     tags=hierarchical_observation_tags,
-                                     **observation_kwargs) \
-            if hierarchical_observation_tags is not None \
-            else observation_classes[observations](K, D, M=M, **observation_kwargs)
-    else:
-        assert isinstance(observations, _Observations)
-        observation_distn = observations
-
-    # Make the HMM
-    return BaseHMM(K, D, M, init_state_distn, transition_distn, observation_distn)
-
-
-
-def HSMM(K, D, M=0,
-        transitions="nb",
-        transition_kwargs=None,
-        observations="gaussian",
-        observation_kwargs=None,
-        **kwargs):
-    """
-    Construct an hidden semi-Markov model (HSMM) object with the appropriate observations
-    and dynamics.
-
-    :param K: number of discrete latent states
-    :param D: observation dimension
-    :param M: input dimension
-    :param observations: conditional distribution of the data
-    :param recurrent: whether or not past observations influence transitions probabilities.
-    :param recurrent_only: if true, _only_ the past observations influence transitions.
-    """
-
-<<<<<<< HEAD
-    observation_kwargs = observation_kwargs or {}
-    observation_distn = \
-        HierarchicalObservations(observation_classes[observations], K, D, M=M,
-                                 tags=hierarchical_observation_tags,
-                                 **observation_kwargs) \
-        if hierarchical_observation_tags is not None \
-        else observation_classes[observations](K, D, M=M, **observation_kwargs)
-=======
-    # Make the initial state distribution
-    init_state_distn = InitialStateDistribution(K, D, M=M)
-
-    # Make the transition model
-    transition_classes = dict(
-        nb=NegativeBinomialSemiMarkovTransitions,
-        )
-    if isinstance(transitions, str):
-        if transitions not in transition_classes:
-            raise Exception("Invalid transition model: {}. Must be one of {}".
-                format(transitions, list(transition_classes.keys())))
-
-        transition_kwargs = transition_kwargs or {}
-        transition_distn = transition_classes[transitions](K, D, M=M, **transition_kwargs)
     else:
         assert isinstance(transitions, _Transitions)
         transition_distn = transitions
@@ -248,10 +128,13 @@
         vonmises=VonMisesObservations,
         ar=AutoRegressiveObservations,
         autoregressive=AutoRegressiveObservations,
+        no_input_ar=AutoRegressiveObservationsNoInput,
         diagonal_ar=AutoRegressiveDiagonalNoiseObservations,
         diagonal_autoregressive=AutoRegressiveDiagonalNoiseObservations,
+        identity_ar=IdentityAutoRegressiveObservations,
         independent_ar=IndependentAutoRegressiveObservations,
         robust_ar=RobustAutoRegressiveObservations,
+        no_input_robust_ar=RobustAutoRegressiveObservationsNoInput,
         robust_autoregressive=RobustAutoRegressiveObservations,
         diagonal_robust_ar=RobustAutoRegressiveDiagonalNoiseObservations,
         diagonal_robust_autoregressive=RobustAutoRegressiveDiagonalNoiseObservations,
@@ -264,11 +147,95 @@
                 format(observations, list(observation_classes.keys())))
 
         observation_kwargs = observation_kwargs or {}
-        observation_distn = observation_classes[observations](K, D, M=M, **observation_kwargs)
+        observation_distn = \
+            HierarchicalObservations(observation_classes[observations], K, D, M=M,
+                                     tags=hierarchical_observation_tags,
+                                     **observation_kwargs) \
+            if hierarchical_observation_tags is not None \
+            else observation_classes[observations](K, D, M=M, **observation_kwargs)
     else:
         assert isinstance(observations, _Observations)
         observation_distn = observations
->>>>>>> 38078d66
+
+    # Make the HMM
+    return BaseHMM(K, D, M, init_state_distn, transition_distn, observation_distn)
+
+
+
+def HSMM(K, D, M=0,
+        transitions="nb",
+        transition_kwargs=None,
+        observations="gaussian",
+        observation_kwargs=None,
+        **kwargs):
+    """
+    Construct an hidden semi-Markov model (HSMM) object with the appropriate observations
+    and dynamics.
+
+    :param K: number of discrete latent states
+    :param D: observation dimension
+    :param M: input dimension
+    :param observations: conditional distribution of the data
+    :param recurrent: whether or not past observations influence transitions probabilities.
+    :param recurrent_only: if true, _only_ the past observations influence transitions.
+    """
+
+    # Make the initial state distribution
+    init_state_distn = InitialStateDistribution(K, D, M=M)
+
+    # Make the transition model
+    transition_classes = dict(
+        nb=NegativeBinomialSemiMarkovTransitions,
+        )
+    if isinstance(transitions, str):
+        if transitions not in transition_classes:
+            raise Exception("Invalid transition model: {}. Must be one of {}".
+                format(transitions, list(transition_classes.keys())))
+
+        transition_kwargs = transition_kwargs or {}
+        transition_distn = transition_classes[transitions](K, D, M=M, **transition_kwargs)
+    else:
+        assert isinstance(transitions, _Transitions)
+        transition_distn = transitions
+
+    # This is the master list of observation classes.
+    # When you create a new observation class, add it here.
+    observation_classes = dict(
+        gaussian=GaussianObservations,
+        diagonal_gaussian=DiagonalGaussianObservations,
+        studentst=MultivariateStudentsTObservations,
+        t=MultivariateStudentsTObservations,
+        diagonal_t=StudentsTObservations,
+        diagonal_studentst=StudentsTObservations,
+        bernoulli=BernoulliObservations,
+        categorical=CategoricalObservations,
+        poisson=PoissonObservations,
+        vonmises=VonMisesObservations,
+        ar=AutoRegressiveObservations,
+        autoregressive=AutoRegressiveObservations,
+        no_input_ar=AutoRegressiveObservationsNoInput,
+        diagonal_ar=AutoRegressiveDiagonalNoiseObservations,
+        diagonal_autoregressive=AutoRegressiveDiagonalNoiseObservations,
+        identity_ar=IdentityAutoRegressiveObservations,
+        independent_ar=IndependentAutoRegressiveObservations,
+        robust_ar=RobustAutoRegressiveObservations,
+        robust_autoregressive=RobustAutoRegressiveObservations,
+        no_input_robust_ar=RobustAutoRegressiveObservationsNoInput,
+        diagonal_robust_ar=RobustAutoRegressiveDiagonalNoiseObservations,
+        diagonal_robust_autoregressive=RobustAutoRegressiveDiagonalNoiseObservations,
+        )
+
+    if isinstance(observations, str):
+        observations = observations.lower()
+        if observations not in observation_classes:
+            raise Exception("Invalid observation model: {}. Must be one of {}".
+                format(observations, list(observation_classes.keys())))
+
+        observation_kwargs = observation_kwargs or {}
+        observation_distn = observation_classes[observations](K, D, M=M, **observation_kwargs)
+    else:
+        assert isinstance(observations, _Observations)
+        observation_distn = observations
 
     # Make the HMM
     return BaseHSMM(K, D, M, init_state_distn, transition_distn, observation_distn)
@@ -315,20 +282,6 @@
         nn_recurrent=NeuralNetworkRecurrentTransitions
         )
 
-<<<<<<< HEAD
-    transitions = transitions.lower()
-    if transitions not in transition_classes:
-        raise Exception("Invalid transition model: {}. Must be one of {}".
-            format(transitions, list(transition_classes.keys())))
-
-    transition_kwargs = transition_kwargs or {}
-    transition_distn = \
-        HierarchicalTransitions(transition_classes[transitions], K, D, M,
-                                tags=hierarchical_transition_tags,
-                                **transition_kwargs) \
-        if hierarchical_transition_tags is not None\
-        else transition_classes[transitions](K, D, M=M, **transition_kwargs)
-=======
     if isinstance(transitions, str):
         transitions = transitions.lower()
         if transitions not in transition_classes:
@@ -340,24 +293,17 @@
     else:
         assert isinstance(transitions, _Transitions)
         transition_distn = transitions
->>>>>>> 38078d66
 
     # Make the dynamics distn
     dynamics_classes = dict(
         none=GaussianObservations,
-<<<<<<< HEAD
-        gaussian=RecurrentAutoRegressiveObservations if is_recurrent else AutoRegressiveObservations,
-        t=RecurrentRobustAutoRegressiveObservations if is_recurrent else RobustAutoRegressiveObservations,
-        studentst=RecurrentRobustAutoRegressiveObservations if is_recurrent else RobustAutoRegressiveObservations,
-        identity_ar=IdentityAutoRegressiveObservations,
-=======
         gaussian=AutoRegressiveObservations,
         diagonal_gaussian=AutoRegressiveDiagonalNoiseObservations,
+        identity=IdentityAutoRegressiveObservations,
         t=RobustAutoRegressiveObservations,
         studentst=RobustAutoRegressiveObservations,
         diagonal_t=RobustAutoRegressiveDiagonalNoiseObservations,
         diagonal_studentst=RobustAutoRegressiveDiagonalNoiseObservations,
->>>>>>> 38078d66
         )
 
     if isinstance(dynamics, str):
@@ -366,28 +312,16 @@
             raise Exception("Invalid dynamics model: {}. Must be one of {}".
                 format(dynamics, list(dynamics_classes.keys())))
 
-<<<<<<< HEAD
-    dynamics_kwargs = dynamics_kwargs or {}
-    dynamics_distn = \
-        HierarchicalObservations(dynamics_classes[dynamics], K, D, M,
-                                 tags=hierarchical_dynamics_tags,
-                                 **dynamics_kwargs) \
-        if hierarchical_dynamics_tags is not None \
-        else dynamics_classes[dynamics](K, D, M=M, **dynamics_kwargs)
-=======
         dynamics_kwargs = dynamics_kwargs or {}
         dynamics_distn = dynamics_classes[dynamics](K, D, M=M, **dynamics_kwargs)
     else:
         assert isinstance(dynamics, _Observations)
->>>>>>> 38078d66
+        dynamics_distn = dynamics
 
     # Make the emission distn
     emission_classes = dict(
         gaussian=GaussianEmissions,
-<<<<<<< HEAD
-=======
         gaussian_orthog=GaussianOrthogonalEmissions,
->>>>>>> 38078d66
         gaussian_id=GaussianIdentityEmissions,
         gaussian_nn=GaussianNeuralNetworkEmissions,
         studentst=StudentsTEmissions,
@@ -422,22 +356,12 @@
             raise Exception("Invalid emission model: {}. Must be one of {}".
                 format(emissions, list(emission_classes.keys())))
 
-<<<<<<< HEAD
-    emission_kwargs = emission_kwargs or {}
-    emission_distn = \
-        HierarchicalEmissions(emission_classes[emissions], N, K, D, M,
-                              tags=hierarchical_emission_tags,
-                              single_subspace=single_subspace,
-                              **emission_kwargs) \
-        if hierarchical_emission_tags is not None \
-        else emission_classes[emissions](N, K, D, M=M, single_subspace=single_subspace, **emission_kwargs)
-=======
         emission_kwargs = emission_kwargs or {}
         emission_distn = emission_classes[emissions](N, K, D, M=M,
             single_subspace=single_subspace, **emission_kwargs)
     else:
         assert isinstance(emissions, _Emissions)
->>>>>>> 38078d66
+        emission_distn = emissions
 
     # Make the HMM
     return BaseSwitchingLDS(N, K, D, M, init_state_distn, transition_distn, dynamics_distn, emission_distn)
@@ -468,12 +392,9 @@
         diagonal_gaussian=AutoRegressiveDiagonalNoiseObservations,
         t=RobustAutoRegressiveObservations,
         studentst=RobustAutoRegressiveObservations,
-<<<<<<< HEAD
-        identity_ar=IdentityAutoRegressiveObservations,
-=======
+        identity=IdentityAutoRegressiveObservations,
         diagonal_t=RobustAutoRegressiveDiagonalNoiseObservations,
         diagonal_studentst=RobustAutoRegressiveDiagonalNoiseObservations,
->>>>>>> 38078d66
         )
 
     if isinstance(dynamics, str):
@@ -482,28 +403,16 @@
             raise Exception("Invalid dynamics model: {}. Must be one of {}".
                 format(dynamics, list(dynamics_classes.keys())))
 
-<<<<<<< HEAD
-    dynamics_kwargs = dynamics_kwargs or {}
-    dynamics_distn = \
-        HierarchicalDynamics(dynamics_classes[dynamics], 1, D, M,
-                             tags=hierarchical_dynamics_tags,
-                             **dynamics_kwargs) \
-        if hierarchical_dynamics_tags is not None \
-        else dynamics_classes[dynamics](1, D, M=M, **dynamics_kwargs)
-=======
         dynamics_kwargs = dynamics_kwargs or {}
         dynamics_distn = dynamics_classes[dynamics](1, D, M=M, **dynamics_kwargs)
     else:
         assert isinstance(dynamics, _Observations)
->>>>>>> 38078d66
+        dynamics_distn = dynamics
 
     # Make the emission distn
     emission_classes = dict(
         gaussian=GaussianEmissions,
-<<<<<<< HEAD
-=======
         gaussian_orthog=GaussianOrthogonalEmissions,
->>>>>>> 38078d66
         gaussian_id=GaussianIdentityEmissions,
         gaussian_nn=GaussianNeuralNetworkEmissions,
         studentst=StudentsTEmissions,
@@ -532,37 +441,18 @@
         autoregressive_nn=AutoRegressiveNeuralNetworkEmissions
         )
 
-<<<<<<< HEAD
-    emissions = emissions.lower()
-    if emissions not in emission_classes:
-        raise Exception("Invalid emission model: {}. Must be one of {}".
-            format(emissions, list(emission_classes.keys())))
-
-    emission_kwargs = emission_kwargs or {}
-    emission_distn = \
-        HierarchicalEmissions(emission_classes[emissions], N, 1, D, M,
-                              tags=hierarchical_emission_tags,
-                              **emission_kwargs) \
-        if hierarchical_emission_tags is not None \
-        else emission_classes[emissions](N, 1, D, M=M, **emission_kwargs)
-=======
     if isinstance(emissions, str):
         emissions = emissions.lower()
         if emissions not in emission_classes:
             raise Exception("Invalid emission model: {}. Must be one of {}".
                 format(emissions, list(emission_classes.keys())))
->>>>>>> 38078d66
 
         emission_kwargs = emission_kwargs or {}
         emission_distn = emission_classes[emissions](N, 1, D, M=M,
             single_subspace=True, **emission_kwargs)
     else:
         assert isinstance(emissions, _Emissions)
-
-<<<<<<< HEAD
-    # Make the HMM
-    return _LDS(N, D, M, dynamics_distn, emission_distn)
-=======
+        emission_distn = emissions
+
     # Make the LDS
-    return BaseLDS(N, D, M, dynamics_distn, emission_distn)
->>>>>>> 38078d66
+    return BaseLDS(N, D, M, dynamics_distn, emission_distn)